{
  "name": "@salesforce/agents",
  "description": "Client side APIs for working with Salesforce agents",
<<<<<<< HEAD
  "version": "0.12.13-dev.1",
=======
  "version": "0.12.14",
>>>>>>> 3ee99db0
  "license": "BSD-3-Clause",
  "author": "Salesforce",
  "main": "lib/index",
  "types": "lib/index.d.ts",
  "repository": {
    "type": "git",
    "url": "https://github.com/forcedotcom/agents.git"
  },
  "dependencies": {
    "@salesforce/core": "^8.8.5",
    "@salesforce/kit": "^3.2.3",
    "@salesforce/source-deploy-retrieve": "^12.16.4",
    "fast-xml-parser": "^4.5.3",
    "nock": "^13.5.6",
    "yaml": "^2.7.0"
  },
  "devDependencies": {
    "@salesforce/cli-plugins-testkit": "^5.3.39",
    "@salesforce/dev-scripts": "^10.2.11",
    "esbuild": "^0.25.0",
    "ts-morph": "^24.0.0",
    "ts-node": "^10.9.2",
    "ts-patch": "^3.3.0",
    "typedoc": "^0.27.9",
    "typescript": "^5.8.2"
  },
  "engines": {
    "node": ">=18.0.0"
  },
  "files": [
    "/lib",
    "/messages"
  ],
  "keywords": [
    "force",
    "salesforce",
    "salesforcedx",
    "sf",
    "sfdx",
    "agents",
    "agentforce",
    "ai"
  ],
  "scripts": {
    "build": "wireit",
    "clean": "sf-clean",
    "clean-all": "sf-clean all",
    "compile": "wireit",
    "docs": "sf-docs",
    "format": "wireit",
    "link-check": "wireit",
    "lint": "wireit",
    "lint-fix": "yarn sf-lint --fix",
    "postcompile": "tsc -p test",
    "test": "wireit",
    "test:nuts": "echo 'No tests to run'",
    "test:only": "wireit"
  },
  "publishConfig": {
    "access": "public"
  },
  "wireit": {
    "build": {
      "dependencies": [
        "compile",
        "lint"
      ]
    },
    "compile": {
      "command": "tspc -p . --pretty --incremental",
      "files": [
        "src/**/*.ts",
        "**/tsconfig.json",
        "messages/**"
      ],
      "output": [
        "lib/**",
        "*.tsbuildinfo"
      ],
      "clean": "if-file-deleted"
    },
    "format": {
      "command": "prettier --write \"+(src|test|schemas)/**/*.+(ts|js|json)|command-snapshot.json\"",
      "files": [
        "src/**/*.ts",
        "test/**/*.ts",
        "schemas/**/*.json",
        "command-snapshot.json",
        ".prettier*"
      ],
      "output": []
    },
    "lint": {
      "command": "eslint src test --color --cache --cache-location .eslintcache",
      "files": [
        "src/**/*.ts",
        "test/**/*.ts",
        "messages/**",
        "**/.eslint*",
        "**/tsconfig.json"
      ],
      "output": []
    },
    "test:compile": {
      "command": "tsc -p \"./test\" --pretty",
      "files": [
        "test/**/*.ts",
        "**/tsconfig.json"
      ],
      "output": []
    },
    "test": {
      "dependencies": [
        "test:only",
        "test:compile",
        "link-check"
      ]
    },
    "test:only": {
      "command": "nyc mocha \"test/**/*.test.ts\"",
      "env": {
        "FORCE_COLOR": "2"
      },
      "files": [
        "test/**/*.ts",
        "src/**/*.ts",
        "**/tsconfig.json",
        ".mocha*",
        "!*.nut.ts",
        ".nycrc"
      ],
      "output": []
    },
    "test:command-reference": {
      "command": "node --loader ts-node/esm --no-warnings=ExperimentalWarning \"./bin/dev.js\" commandreference:generate --erroronwarnings",
      "files": [
        "src/**/*.ts",
        "messages/**",
        "package.json"
      ],
      "output": [
        "tmp/root"
      ]
    },
    "test:deprecation-policy": {
      "command": "node --loader ts-node/esm --no-warnings=ExperimentalWarning \"./bin/dev.js\" snapshot:compare",
      "files": [
        "src/**/*.ts"
      ],
      "output": [],
      "dependencies": [
        "compile"
      ]
    },
    "test:json-schema": {
      "command": "node --loader ts-node/esm --no-warnings=ExperimentalWarning \"./bin/dev.js\" schema:compare",
      "files": [
        "src/**/*.ts",
        "schemas"
      ],
      "output": []
    },
    "link-check": {
      "command": "node -e \"process.exit(process.env.CI ? 0 : 1)\" || linkinator \"**/*.md\" --skip \"CHANGELOG.md|node_modules|test/|confluence.internal.salesforce.com|my.salesforce.com|%s\" --markdown --retry --directory-listing --verbosity error",
      "files": [
        "./*.md",
        "./!(CHANGELOG).md",
        "messages/**/*.md"
      ],
      "output": []
    }
  }
}<|MERGE_RESOLUTION|>--- conflicted
+++ resolved
@@ -1,11 +1,7 @@
 {
   "name": "@salesforce/agents",
   "description": "Client side APIs for working with Salesforce agents",
-<<<<<<< HEAD
-  "version": "0.12.13-dev.1",
-=======
   "version": "0.12.14",
->>>>>>> 3ee99db0
   "license": "BSD-3-Clause",
   "author": "Salesforce",
   "main": "lib/index",

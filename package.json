{
  "name": "@salesforce/agents",
  "description": "Client side APIs for working with Salesforce agents",
  "version": "0.14.13",
  "license": "BSD-3-Clause",
  "author": "Salesforce",
  "main": "lib/index",
  "types": "lib/index.d.ts",
  "repository": {
    "type": "git",
    "url": "https://github.com/forcedotcom/agents.git"
  },
  "dependencies": {
    "@salesforce/core": "^8.10.3",
    "@salesforce/kit": "^3.2.3",
<<<<<<< HEAD
    "@salesforce/source-deploy-retrieve": "^12.19.3",
    "@salesforce/types": "^1.3.0",
=======
    "@salesforce/source-deploy-retrieve": "^12.19.5",
>>>>>>> e48a9669
    "fast-xml-parser": "^4.5.3",
    "nock": "^13.5.6",
    "yaml": "^2.7.1"
  },
  "devDependencies": {
    "@salesforce/cli-plugins-testkit": "^5.3.39",
    "@salesforce/dev-scripts": "^10.2.11",
    "esbuild": "^0.25.4",
    "ts-morph": "^24.0.0",
    "ts-node": "^10.9.2",
    "ts-patch": "^3.3.0",
    "typedoc": "^0.28.4",
    "typescript": "^5.8.3"
  },
  "engines": {
    "node": ">=18.0.0"
  },
  "files": [
    "/lib",
    "/messages"
  ],
  "keywords": [
    "force",
    "salesforce",
    "salesforcedx",
    "sf",
    "sfdx",
    "agents",
    "agentforce",
    "ai"
  ],
  "scripts": {
    "build": "wireit",
    "clean": "sf-clean",
    "clean-all": "sf-clean all",
    "compile": "wireit",
    "docs": "sf-docs",
    "format": "wireit",
    "link-check": "wireit",
    "lint": "wireit",
    "lint-fix": "yarn sf-lint --fix",
    "postcompile": "tsc -p test",
    "test": "wireit",
    "test:nuts": "nyc mocha \"**/*.nut.ts\"  --slow 4500 --timeout 1200000 --parallel --retries 0 --jobs 10",
    "test:only": "wireit"
  },
  "publishConfig": {
    "access": "public"
  },
  "wireit": {
    "build": {
      "dependencies": [
        "compile",
        "lint"
      ]
    },
    "compile": {
      "command": "tspc -p . --pretty --incremental",
      "files": [
        "src/**/*.ts",
        "**/tsconfig.json",
        "messages/**"
      ],
      "output": [
        "lib/**",
        "*.tsbuildinfo"
      ],
      "clean": "if-file-deleted"
    },
    "format": {
      "command": "prettier --write \"+(src|test|schemas)/**/*.+(ts|js|json)|command-snapshot.json\"",
      "files": [
        "src/**/*.ts",
        "test/**/*.ts",
        "schemas/**/*.json",
        "command-snapshot.json",
        ".prettier*"
      ],
      "output": []
    },
    "lint": {
      "command": "eslint src test --color --cache --cache-location .eslintcache",
      "files": [
        "src/**/*.ts",
        "test/**/*.ts",
        "messages/**",
        "**/.eslint*",
        "**/tsconfig.json"
      ],
      "output": []
    },
    "test:compile": {
      "command": "tsc -p \"./test\" --pretty",
      "files": [
        "test/**/*.ts",
        "**/tsconfig.json"
      ],
      "output": []
    },
    "test": {
      "dependencies": [
        "test:only",
        "test:compile",
        "link-check"
      ]
    },
    "test:only": {
      "command": "nyc mocha \"test/**/*.test.ts\"",
      "env": {
        "FORCE_COLOR": "2"
      },
      "files": [
        "test/**/*.ts",
        "src/**/*.ts",
        "**/tsconfig.json",
        ".mocha*",
        "!*.nut.ts",
        ".nycrc"
      ],
      "output": []
    },
    "test:command-reference": {
      "command": "node --loader ts-node/esm --no-warnings=ExperimentalWarning \"./bin/dev.js\" commandreference:generate --erroronwarnings",
      "files": [
        "src/**/*.ts",
        "messages/**",
        "package.json"
      ],
      "output": [
        "tmp/root"
      ]
    },
    "test:deprecation-policy": {
      "command": "node --loader ts-node/esm --no-warnings=ExperimentalWarning \"./bin/dev.js\" snapshot:compare",
      "files": [
        "src/**/*.ts"
      ],
      "output": [],
      "dependencies": [
        "compile"
      ]
    },
    "test:json-schema": {
      "command": "node --loader ts-node/esm --no-warnings=ExperimentalWarning \"./bin/dev.js\" schema:compare",
      "files": [
        "src/**/*.ts",
        "schemas"
      ],
      "output": []
    },
    "link-check": {
      "command": "node -e \"process.exit(process.env.CI ? 0 : 1)\" || linkinator \"**/*.md\" --skip \"CHANGELOG.md|node_modules|test/|confluence.internal.salesforce.com|my.salesforce.com|%s\" --markdown --retry --directory-listing --verbosity error",
      "files": [
        "./*.md",
        "./!(CHANGELOG).md",
        "messages/**/*.md"
      ],
      "output": []
    }
  }
}<|MERGE_RESOLUTION|>--- conflicted
+++ resolved
@@ -13,12 +13,8 @@
   "dependencies": {
     "@salesforce/core": "^8.10.3",
     "@salesforce/kit": "^3.2.3",
-<<<<<<< HEAD
-    "@salesforce/source-deploy-retrieve": "^12.19.3",
+    "@salesforce/source-deploy-retrieve": "^12.19.5",
     "@salesforce/types": "^1.3.0",
-=======
-    "@salesforce/source-deploy-retrieve": "^12.19.5",
->>>>>>> e48a9669
     "fast-xml-parser": "^4.5.3",
     "nock": "^13.5.6",
     "yaml": "^2.7.1"

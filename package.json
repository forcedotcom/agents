{
  "name": "@salesforce/agents",
  "description": "Client side APIs for working with Salesforce agents",
<<<<<<< HEAD
  "version": "0.5.10-dev.0",
=======
  "version": "0.6.0",
>>>>>>> 58723b8e
  "license": "BSD-3-Clause",
  "author": "Salesforce",
  "main": "lib/index",
  "types": "lib/index.d.ts",
  "repository": {
    "type": "git",
    "url": "https://github.com/forcedotcom/agents.git"
  },
  "dependencies": {
    "@salesforce/core": "^8.8.0",
    "@salesforce/kit": "^3.2.3",
    "@salesforce/sf-plugins-core": "^12.1.2",
    "@salesforce/source-deploy-retrieve": "^12.12.3",
    "ansis": "^3.8.1",
    "fast-xml-parser": "^4",
    "nock": "^13.5.6"
  },
  "devDependencies": {
    "@salesforce/cli-plugins-testkit": "^5.3.38",
    "@salesforce/dev-scripts": "^10.2.10",
    "ts-node": "^10.9.2",
    "typescript": "^5.7.3"
  },
  "engines": {
    "node": ">=18.0.0"
  },
  "files": [
    "/lib",
    "/messages"
  ],
  "keywords": [
    "force",
    "salesforce",
    "salesforcedx",
    "sf",
    "sfdx",
    "agents",
    "agentforce",
    "ai"
  ],
  "scripts": {
    "build": "wireit",
    "clean": "sf-clean",
    "clean-all": "sf-clean all",
    "compile": "wireit",
    "docs": "sf-docs",
    "format": "wireit",
    "link-check": "wireit",
    "lint": "wireit",
    "lint-fix": "yarn sf-lint --fix",
    "postcompile": "tsc -p test",
    "prepack": "sf-prepack",
    "prepare": "sf-install",
    "test": "wireit",
    "test:nuts": "echo 'No tests to run'",
    "test:only": "wireit"
  },
  "publishConfig": {
    "access": "public"
  },
  "wireit": {
    "build": {
      "dependencies": [
        "compile",
        "lint"
      ]
    },
    "compile": {
      "command": "tsc -p . --pretty --incremental",
      "files": [
        "src/**/*.ts",
        "**/tsconfig.json",
        "messages/**"
      ],
      "output": [
        "lib/**",
        "*.tsbuildinfo"
      ],
      "clean": "if-file-deleted"
    },
    "format": {
      "command": "prettier --write \"+(src|test|schemas)/**/*.+(ts|js|json)|command-snapshot.json\"",
      "files": [
        "src/**/*.ts",
        "test/**/*.ts",
        "schemas/**/*.json",
        "command-snapshot.json",
        ".prettier*"
      ],
      "output": []
    },
    "lint": {
      "command": "eslint src test --color --cache --cache-location .eslintcache",
      "files": [
        "src/**/*.ts",
        "test/**/*.ts",
        "messages/**",
        "**/.eslint*",
        "**/tsconfig.json"
      ],
      "output": []
    },
    "test:compile": {
      "command": "tsc -p \"./test\" --pretty",
      "files": [
        "test/**/*.ts",
        "**/tsconfig.json"
      ],
      "output": []
    },
    "test": {
      "dependencies": [
        "test:only",
        "test:compile",
        "link-check"
      ]
    },
    "test:only": {
      "command": "nyc mocha \"test/**/*.test.ts\"",
      "env": {
        "FORCE_COLOR": "2"
      },
      "files": [
        "test/**/*.ts",
        "src/**/*.ts",
        "**/tsconfig.json",
        ".mocha*",
        "!*.nut.ts",
        ".nycrc"
      ],
      "output": []
    },
    "test:command-reference": {
      "command": "node --loader ts-node/esm --no-warnings=ExperimentalWarning \"./bin/dev.js\" commandreference:generate --erroronwarnings",
      "files": [
        "src/**/*.ts",
        "messages/**",
        "package.json"
      ],
      "output": [
        "tmp/root"
      ]
    },
    "test:deprecation-policy": {
      "command": "node --loader ts-node/esm --no-warnings=ExperimentalWarning \"./bin/dev.js\" snapshot:compare",
      "files": [
        "src/**/*.ts"
      ],
      "output": [],
      "dependencies": [
        "compile"
      ]
    },
    "test:json-schema": {
      "command": "node --loader ts-node/esm --no-warnings=ExperimentalWarning \"./bin/dev.js\" schema:compare",
      "files": [
        "src/**/*.ts",
        "schemas"
      ],
      "output": []
    },
    "link-check": {
      "command": "node -e \"process.exit(process.env.CI ? 0 : 1)\" || linkinator \"**/*.md\" --skip \"CHANGELOG.md|node_modules|test/|confluence.internal.salesforce.com|my.salesforce.com|%s\" --markdown --retry --directory-listing --verbosity error",
      "files": [
        "./*.md",
        "./!(CHANGELOG).md",
        "messages/**/*.md"
      ],
      "output": []
    }
  }
}<|MERGE_RESOLUTION|>--- conflicted
+++ resolved
@@ -1,11 +1,7 @@
 {
   "name": "@salesforce/agents",
   "description": "Client side APIs for working with Salesforce agents",
-<<<<<<< HEAD
-  "version": "0.5.10-dev.0",
-=======
   "version": "0.6.0",
->>>>>>> 58723b8e
   "license": "BSD-3-Clause",
   "author": "Salesforce",
   "main": "lib/index",

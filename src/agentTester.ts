/*
 * Copyright (c) 2024, salesforce.com, inc.
 * All rights reserved.
 * Licensed under the BSD 3-Clause license.
 * For full license text, see LICENSE.txt file in the repo root or https://opensource.org/licenses/BSD-3-Clause
 */

import { mkdir, readFile, writeFile } from 'node:fs/promises';
import { dirname, join } from 'node:path';
import { Connection, Lifecycle, PollingClient, SfError, StatusResult } from '@salesforce/core';
import { Duration, env } from '@salesforce/kit';
import { ComponentSetBuilder, DeployResult, RequestStatus } from '@salesforce/source-deploy-retrieve';
import { parse, stringify } from 'yaml';
import { XMLBuilder, XMLParser } from 'fast-xml-parser';
import { MaybeMock } from './maybe-mock';
import { decodeHtmlEntities } from './utils';
import {
  type AvailableDefinition,
  type AgentTestStartResponse,
  type AgentTestStatusResponse,
  type AgentTestResultsResponse,
  type AiEvaluationDefinition,
  type TestSpec,
} from './types.js';

<<<<<<< HEAD
/**
 * Events emitted during agent test creation for consumers to listen to and keep track of progress.
 */
=======
export type TestStatus = 'NEW' | 'IN_PROGRESS' | 'COMPLETED' | 'ERROR' | 'TERMINATED';

export type AgentTestStartResponse = {
  runId: string;
  status: TestStatus;
};

export type AgentTestStatusResponse = {
  status: TestStatus;
  startTime: string;
  endTime?: string;
  errorMessage?: string;
};

export type TestCaseResult = {
  status: TestStatus;
  startTime: string;
  endTime?: string;
  inputs: {
    utterance: string;
  };
  generatedData: {
    actionsSequence: string[];
    outcome: string;
    topic: string;
  };
  testResults: Array<{
    name: string;
    actualValue: string;
    expectedValue: string;
    score: number;
    result: null | 'PASS' | 'FAILURE';
    metricLabel: 'Accuracy' | 'Precision';
    metricExplainability: string;
    status: TestStatus;
    startTime: string;
    endTime?: string;
    errorCode?: string;
    errorMessage?: string;
  }>;
  testNumber: number;
};

export type AgentTestResultsResponse = {
  status: TestStatus;
  startTime: string;
  endTime?: string;
  errorMessage?: string;
  subjectName: string;
  testCases: TestCaseResult[];
};

export type AvailableDefinition = Omit<FileProperties, 'manageableState' | 'namespacePrefix'>;

export type TestCase = {
  utterance: string;
  expectedActions: string[] | undefined;
  expectedOutcome: string | undefined;
  expectedTopic: string | undefined;
};

export type TestSpec = {
  name: string;
  description?: string;
  subjectType: string;
  subjectName: string;
  subjectVersion?: string;
  testCases: TestCase[];
};

type AiEvaluationDefinition = {
  AiEvaluationDefinition: {
    description?: string;
    name: string;
    subjectType: 'AGENT';
    subjectName: string;
    subjectVersion?: string;
    testCase: Array<{
      expectation: Array<{
        name: string;
        expectedValue: string;
      }>;
      inputs: {
        utterance: string;
      };
    }>;
  };
};

>>>>>>> 0f67769f
export const AgentTestCreateLifecycleStages = {
  CreatingLocalMetadata: 'Creating Local Metadata',
  Waiting: 'Waiting for the org to respond',
  DeployingMetadata: 'Deploying Metadata',
  Done: 'Done',
};

/**
 * A service for testing agents using `AiEvaluationDefinition` metadata. Start asynchronous
 * test runs, get or poll for test status, and get detailed test results.
 *
 * **Examples**
 *
 * Create an instance of the service:
 *
 * `const agentTester = new AgentTester(connection);`
 *
 * Start a test run:
 *
 * `const startResponse = await agentTester.start(aiEvalDef);`
 *
 * Get the status for a test run:
 *
 * `const status = await agentTester.status(startResponse.runId);`
 *
 * Get detailed results for a test run:
 *
 * `const results = await agentTester.results(startResponse.runId);`
 */
export class AgentTester {
  private maybeMock: MaybeMock;

  public constructor(private connection: Connection) {
    this.maybeMock = new MaybeMock(connection);
  }

  /**
   * List the AiEvaluationDefinitions available in the org.
   */
  public async list(): Promise<AvailableDefinition[]> {
    return this.connection.metadata.list({ type: 'AiEvaluationDefinition' });
  }

  /**
   * Initiates a test run (i.e., AI evaluation).
   *
   * @param aiEvalDefName - The name of the AI evaluation definition to run.
   * @returns Promise that resolves with the response from starting the test.
   */
  public async start(aiEvalDefName: string): Promise<AgentTestStartResponse> {
    const url = '/einstein/ai-evaluations/runs';

    return this.maybeMock.request<AgentTestStartResponse>('POST', url, {
      aiEvaluationDefinitionName: aiEvalDefName,
    });
  }

  /**
   * Get the status of a test run.
   *
   * @param {string} jobId
   * @returns {Promise<AgentTestStatusResponse>}
   */
  public async status(jobId: string): Promise<AgentTestStatusResponse> {
    const url = `/einstein/ai-evaluations/runs/${jobId}`;

    return this.maybeMock.request<AgentTestStatusResponse>('GET', url);
  }

  /**
   * Poll the status of a test run until the tests are complete or the timeout is reached.
   *
   * @param {string} jobId
   * @param {Duration} timeout
   * @returns {Promise<AgentTestResultsResponse>}
   */
  public async poll(
    jobId: string,
    {
      timeout = Duration.minutes(5),
    }: {
      timeout?: Duration;
    } = {
      timeout: Duration.minutes(5),
    }
  ): Promise<AgentTestResultsResponse> {
    const frequency = env.getNumber('SF_AGENT_TEST_POLLING_FREQUENCY_MS', 1000);
    const lifecycle = Lifecycle.getInstance();
    const client = await PollingClient.create({
      poll: async (): Promise<StatusResult> => {
        const statusResponse = await this.status(jobId);
        if (statusResponse.status.toLowerCase() !== 'new') {
          const resultsResponse = await this.results(jobId);
          const totalTestCases = resultsResponse.testCases.length;
          const passingTestCases = resultsResponse.testCases.filter(
            (tc) => tc.status.toLowerCase() === 'completed' && tc.testResults.every((r) => r.result === 'PASS')
          ).length;
          const failingTestCases = resultsResponse.testCases.filter(
            (tc) =>
              ['error', 'completed'].includes(tc.status.toLowerCase()) &&
              tc.testResults.some((r) => r.result === 'FAILURE')
          ).length;

          if (resultsResponse.status.toLowerCase() === 'completed') {
            await lifecycle.emit('AGENT_TEST_POLLING_EVENT', {
              jobId,
              status: resultsResponse.status,
              totalTestCases,
              failingTestCases,
              passingTestCases,
            });
            return { payload: resultsResponse, completed: true };
          }

          await lifecycle.emit('AGENT_TEST_POLLING_EVENT', {
            jobId,
            status: resultsResponse.status,
            totalTestCases,
            failingTestCases,
            passingTestCases,
          });
        }

        return { completed: false };
      },
      frequency: Duration.milliseconds(frequency),
      timeout,
    });

    return client.subscribe<AgentTestResultsResponse>();
  }

  /**
   * Get detailed test run results.
   *
   * @param {string} jobId
   * @returns {Promise<AgentTestResultsResponse>}
   */
  public async results(jobId: string): Promise<AgentTestResultsResponse> {
    const url = `/einstein/ai-evaluations/runs/${jobId}/results`;

    const results = await this.maybeMock.request<AgentTestResultsResponse>('GET', url);
    return normalizeResults(results);
  }

  /**
   * Cancel an in-progress test run.
   *
   * @param {string} jobId
   * @returns {Promise<{success: boolean}>}
   */
  public async cancel(jobId: string): Promise<{ success: boolean }> {
    const url = `/einstein/ai-evaluations/runs/${jobId}/cancel`;

    return this.maybeMock.request<{ success: boolean }>('POST', url);
  }

  /**
   * Creates and deploys an AiEvaluationDefinition from a specification file.
   *
   * @param apiName - The API name of the AiEvaluationDefinition to create
   * @param specFilePath - The path to the specification file to create the definition from
   * @param options - Configuration options for creating the definition
   * @param options.outputDir - The directory where the AiEvaluationDefinition file will be written
   * @param options.preview - If true, writes the AiEvaluationDefinition file to <api-name>-preview-<timestamp>.xml in the current working directory and does not deploy it
   *
   * @returns Promise containing:
   * - path: The filesystem path to the created AiEvaluationDefinition file
   * - contents: The AiEvaluationDefinition contents as a string
   * - deployResult: The deployment result (if not in preview mode)
   *
   * @throws {SfError} When deployment fails
   */
  public async create(
    apiName: string,
    specFilePath: string,
    options: { outputDir: string; preview?: boolean }
  ): Promise<{ path: string; contents: string; deployResult?: DeployResult }> {
    const parsed = parse(await readFile(specFilePath, 'utf-8')) as TestSpec;
    const lifecycle = Lifecycle.getInstance();
    await lifecycle.emit(AgentTestCreateLifecycleStages.CreatingLocalMetadata, {});
    const preview = options.preview ?? false;
    // outputDir is overridden if preview is true
    const outputDir = preview ? process.cwd() : options.outputDir;
    const filename = preview
      ? `${apiName}-preview-${new Date().toISOString()}.xml`
      : `${apiName}.aiEvaluationDefinition-meta.xml`;
    const definitionPath = join(outputDir, filename);

    const builder = new XMLBuilder({
      format: true,
      attributeNamePrefix: '$',
      indentBy: '    ',
      ignoreAttributes: false,
    });

    const xml = builder.build({
      AiEvaluationDefinition: {
        $xmlns: 'http://soap.sforce.com/2006/04/metadata',
        ...(parsed.description && { description: parsed.description }),
        name: parsed.name,
        subjectName: parsed.subjectName,
        subjectType: parsed.subjectType,
        ...(parsed.subjectVersion && { subjectVersion: parsed.subjectVersion }),
        testCase: parsed.testCases.map((tc) => ({
          expectation: [
            {
              expectedValue: tc.expectedTopic,
              name: 'topic_sequence_match',
            },
            {
              expectedValue: `[${(tc.expectedActions ?? []).map((v) => `"${v}"`).join(',')}]`,
              name: 'action_sequence_match',
            },
            {
              expectedValue: tc.expectedOutcome,
              name: 'bot_response_rating',
            },
          ],
          inputs: {
            utterance: tc.utterance,
          },
          number: parsed.testCases.indexOf(tc) + 1,
        })),
      },
    }) as string;
    const finalXml = `<?xml version="1.0" encoding="UTF-8"?>\n${xml}`;
    await mkdir(outputDir, { recursive: true });
    await writeFile(definitionPath, finalXml);
    if (preview)
      return {
        path: definitionPath,
        contents: finalXml,
      };

    const cs = await ComponentSetBuilder.build({ sourcepath: [definitionPath] });
    const deploy = await cs.deploy({ usernameOrConnection: this.connection });
    deploy.onUpdate((status) => {
      if (status.status === RequestStatus.Pending) {
        void lifecycle.emit(AgentTestCreateLifecycleStages.Waiting, status);
      } else {
        void lifecycle.emit(AgentTestCreateLifecycleStages.DeployingMetadata, status);
      }
    });

    deploy.onFinish((result) => {
      // small deploys like this, 1 file, can happen without an 'update' event being fired
      // onFinish, emit the update, and then the done event to create proper output
      void lifecycle.emit(AgentTestCreateLifecycleStages.DeployingMetadata, result);
      void lifecycle.emit(AgentTestCreateLifecycleStages.Done, result);
    });

    const result = await deploy.pollStatus({ timeout: Duration.minutes(10_000), frequency: Duration.seconds(1) });

    if (!result.response.success) {
      throw new SfError(result.response.errorMessage ?? `Unable to deploy ${result.response.id}`);
    }

    return { path: definitionPath, contents: finalXml, deployResult: result };
  }
}

/**
 * Convert the raw, detailed test results to another format.
 *
 * @param results The detailed results from a test run.
 * @param format The desired format. One of: json, junit, or tap.
 * @returns
 */
export async function convertTestResultsToFormat(
  results: AgentTestResultsResponse,
  format: 'json' | 'junit' | 'tap'
): Promise<string> {
  switch (format) {
    case 'json':
      return jsonFormat(results);
    case 'junit':
      return junitFormat(results);
    case 'tap':
      return tapFormat(results);
    default:
      throw new Error(`Unsupported format: ${format as string}`);
  }
}

/**
 * Normalizes test results by decoding HTML entities in utterances and test result values.
 *
 * @param results - The agent test results response object to normalize
 * @returns A new AgentTestResultsResponse with decoded HTML entities
 *
 * @example
 * const results = {
 *   testCases: [{
 *     inputs: { utterance: "&quot;hello&quot;" },
 *     testResults: [{
 *       actualValue: "&amp;test",
 *       expectedValue: "&lt;value&gt;"
 *     }]
 *   }]
 * };
 * const normalized = normalizeResults(results);
 */
export function normalizeResults(results: AgentTestResultsResponse): AgentTestResultsResponse {
  return {
    ...results,
    testCases: results.testCases.map((tc) => ({
      ...tc,
      inputs: {
        utterance: decodeHtmlEntities(tc.inputs.utterance),
      },
      testResults: tc.testResults.map((r) => ({
        ...r,
        actualValue: decodeHtmlEntities(r.actualValue),
        expectedValue: decodeHtmlEntities(r.expectedValue),
      })),
    })),
  };
}

async function jsonFormat(results: AgentTestResultsResponse): Promise<string> {
  return Promise.resolve(JSON.stringify(results, null, 2));
}

async function junitFormat(results: AgentTestResultsResponse): Promise<string> {
  const builder = new XMLBuilder({
    format: true,
    attributeNamePrefix: '$',
    ignoreAttributes: false,
  });

  const testCount = results.testCases.length;
  const failureCount = results.testCases.filter(
    (tc) =>
      ['error', 'completed'].includes(tc.status.toLowerCase()) && tc.testResults.some((r) => r.result === 'FAILURE')
  ).length;
  const time = results.testCases.reduce((acc, tc) => {
    if (tc.endTime && tc.startTime) {
      return acc + new Date(tc.endTime).getTime() - new Date(tc.startTime).getTime();
    }
    return acc;
  }, 0);

  const suites = builder.build({
    testsuites: {
      $name: results.subjectName,
      $tests: testCount,
      $failures: failureCount,
      $time: time,
      property: [
        { $name: 'status', $value: results.status },
        { $name: 'start-time', $value: results.startTime },
        { $name: 'end-time', $value: results.endTime },
      ],
      testsuite: results.testCases.map((testCase) => {
        const testCaseTime = testCase.endTime
          ? new Date(testCase.endTime).getTime() - new Date(testCase.startTime).getTime()
          : 0;

        return {
          $name: testCase.testNumber,
          $time: testCaseTime,
          $assertions: testCase.testResults.length,
          failure: testCase.testResults
            .map((r) => {
              if (r.result === 'FAILURE') {
                return { $message: r.errorMessage ?? 'Unknown error', $name: r.name };
              }
            })
            .filter((f) => f),
        };
      }),
    },
  }) as string;

  return Promise.resolve(`<?xml version="1.0" encoding="UTF-8"?>\n${suites}`.trim());
}

export function humanFriendlyName(name: string): string {
  // topic_sequence_match, action_sequence_match, and bot_response_rating have all changed
  // eventually we can remove them
  switch (name) {
    case 'topic_sequence_match':
    case 'topic_assertion':
      return 'Topic';
    case 'action_sequence_match':
    case 'actions_assertion':
      return 'Action';
    case 'bot_response_rating':
    case 'output_validation':
      return 'Outcome';
    default:
      return name;
  }
}

async function tapFormat(results: AgentTestResultsResponse): Promise<string> {
  const lines: string[] = [];
  let expectationCount = 0;
  for (const testCase of results.testCases) {
    for (const result of testCase.testResults) {
      const status = result.result === 'PASS' ? 'ok' : 'not ok';
      expectationCount++;
      lines.push(`${status} ${expectationCount} ${testCase.testNumber}.${result.name}`);
      if (status === 'not ok') {
        lines.push('  ---');
        lines.push(`  message: ${result.errorMessage ?? 'Unknown error'}`);
        lines.push(`  expectation: ${result.name}`);
        lines.push(`  actual: ${result.actualValue}`);
        lines.push(`  expected: ${result.expectedValue}`);
        lines.push('  ...');
      }
    }
  }

  return Promise.resolve(`Tap Version 14\n1..${expectationCount}\n${lines.join('\n')}`);
}

function transformStringToArray(str: string | undefined): string[] {
  try {
    if (!str) return [];
    // Remove any whitespace and ensure proper JSON format
    const cleaned = str.replace(/\s+/g, '');
    return JSON.parse(cleaned) as string[];
  } catch {
    return [];
  }
}

function castArray<T>(value: T | T[]): T[] {
  return Array.isArray(value) ? value : [value];
}

/**
 * Generate a test specification file in YAML format.
 * This function takes a test specification object, cleans it by removing undefined and empty string values,
 * converts it to YAML format, and writes it to the specified output file.
 *
 * @param spec - The test specification object to be converted to YAML.
 * @param outputFile - The file path where the YAML output should be written.
 * @throws {Error} - May throw an error if file operations fail.
 * @returns A Promise that resolves when the file has been written.
 */
export async function writeTestSpec(spec: TestSpec, outputFile: string): Promise<void> {
  // strip out undefined values and empty strings
  const clean = Object.entries(spec).reduce<Partial<TestSpec>>((acc, [key, value]) => {
    if (value !== undefined && value !== '') return { ...acc, [key]: value };
    return acc;
  }, {});

  const yml = stringify(clean, undefined, {
    minContentWidth: 0,
    lineWidth: 0,
  });
  await mkdir(dirname(outputFile), { recursive: true });
  await writeFile(outputFile, yml);
}

/**
 * Generates a TestSpec object from an AI Evaluation Definition XML file.
 *
 * @param path - The file path to the AI Evaluation Definition XML file.
 * @returns Promise that resolves to a TestSpec object containing the parsed evaluation definition data.
 * @description Reads and parses an XML file containing AIEvaluationDefinition, converting it into a structured TestSpec format.
 *
 * @throws {Error} If the file cannot be read or parsed.
 */
export async function generateTestSpecFromAiEvalDefinition(path: string): Promise<TestSpec> {
  const xml = await readFile(path, 'utf-8');
  const parser = new XMLParser();
  const parsed = parser.parse(xml) as AiEvaluationDefinition;
  return {
    name: parsed.AiEvaluationDefinition.name,
    description: parsed.AiEvaluationDefinition.description,
    subjectType: parsed.AiEvaluationDefinition.subjectType,
    subjectName: parsed.AiEvaluationDefinition.subjectName,
    subjectVersion: parsed.AiEvaluationDefinition.subjectVersion,
    testCases: castArray(parsed.AiEvaluationDefinition.testCase).map((tc) => {
      const expectations = castArray(tc.expectation);
      return {
        utterance: tc.inputs.utterance,
        // TODO: remove old names once removed in 258 (topic_sequence_match, action_sequence_match, bot_response_rating)
        expectedTopic: expectations.find((e) => e.name === 'topic_sequence_match' || e.name === 'topic_assertion')
          ?.expectedValue,
        expectedActions: transformStringToArray(
          expectations.find((e) => e.name === 'action_sequence_match' || e.name === 'actions_assertion')?.expectedValue
        ),
        expectedOutcome: expectations.find((e) => e.name === 'bot_response_rating' || e.name === 'output_validation')
          ?.expectedValue,
      };
    }),
  };
}<|MERGE_RESOLUTION|>--- conflicted
+++ resolved
@@ -23,101 +23,9 @@
   type TestSpec,
 } from './types.js';
 
-<<<<<<< HEAD
 /**
  * Events emitted during agent test creation for consumers to listen to and keep track of progress.
  */
-=======
-export type TestStatus = 'NEW' | 'IN_PROGRESS' | 'COMPLETED' | 'ERROR' | 'TERMINATED';
-
-export type AgentTestStartResponse = {
-  runId: string;
-  status: TestStatus;
-};
-
-export type AgentTestStatusResponse = {
-  status: TestStatus;
-  startTime: string;
-  endTime?: string;
-  errorMessage?: string;
-};
-
-export type TestCaseResult = {
-  status: TestStatus;
-  startTime: string;
-  endTime?: string;
-  inputs: {
-    utterance: string;
-  };
-  generatedData: {
-    actionsSequence: string[];
-    outcome: string;
-    topic: string;
-  };
-  testResults: Array<{
-    name: string;
-    actualValue: string;
-    expectedValue: string;
-    score: number;
-    result: null | 'PASS' | 'FAILURE';
-    metricLabel: 'Accuracy' | 'Precision';
-    metricExplainability: string;
-    status: TestStatus;
-    startTime: string;
-    endTime?: string;
-    errorCode?: string;
-    errorMessage?: string;
-  }>;
-  testNumber: number;
-};
-
-export type AgentTestResultsResponse = {
-  status: TestStatus;
-  startTime: string;
-  endTime?: string;
-  errorMessage?: string;
-  subjectName: string;
-  testCases: TestCaseResult[];
-};
-
-export type AvailableDefinition = Omit<FileProperties, 'manageableState' | 'namespacePrefix'>;
-
-export type TestCase = {
-  utterance: string;
-  expectedActions: string[] | undefined;
-  expectedOutcome: string | undefined;
-  expectedTopic: string | undefined;
-};
-
-export type TestSpec = {
-  name: string;
-  description?: string;
-  subjectType: string;
-  subjectName: string;
-  subjectVersion?: string;
-  testCases: TestCase[];
-};
-
-type AiEvaluationDefinition = {
-  AiEvaluationDefinition: {
-    description?: string;
-    name: string;
-    subjectType: 'AGENT';
-    subjectName: string;
-    subjectVersion?: string;
-    testCase: Array<{
-      expectation: Array<{
-        name: string;
-        expectedValue: string;
-      }>;
-      inputs: {
-        utterance: string;
-      };
-    }>;
-  };
-};
-
->>>>>>> 0f67769f
 export const AgentTestCreateLifecycleStages = {
   CreatingLocalMetadata: 'Creating Local Metadata',
   Waiting: 'Waiting for the org to respond',

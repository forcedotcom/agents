/*
 * Copyright 2025, Salesforce, Inc.
 *
 * Licensed under the Apache License, Version 2.0 (the "License");
 * you may not use this file except in compliance with the License.
 * You may obtain a copy of the License at
 *
 *     http://www.apache.org/licenses/LICENSE-2.0
 *
 * Unless required by applicable law or agreed to in writing, software
 * distributed under the License is distributed on an "AS IS" BASIS,
 * WITHOUT WARRANTIES OR CONDITIONS OF ANY KIND, either express or implied.
 * See the License for the specific language governing permissions and
 * limitations under the License.
 */

export {
<<<<<<< HEAD
  // Agent Runner Types
  type AgentInteractionBase,
  type BaseAgentConfig,
  type AgentPreviewStartResponse,
  type AgentPreviewSendResponse,
  type AgentPreviewEndResponse,
  type EndReason,
  type ApiStatus,
  type AgentJson,
  type AgentCompilationSuccess,

  // Agent Creation Types
  type AgentString,
=======
  type AgentScriptContent,
>>>>>>> f02dec45
  type AgentCreateConfig,
  type AgentCreateResponse,
  type AgentJobSpec,
  type AgentJobSpecCreateConfig,
  type AgentOptions,
  type AgentTone,
  type AgentType,
  type BotMetadata,
  type BotVersionMetadata,
  type DraftAgentTopics,
  type DraftAgentTopicsBody,
  type DraftAgentTopicsResponse,
  type AvailableDefinition,

  // Agent Preview Types
  type AgentPreviewMessageLinks,
  type AgentPreviewMessage,
  type AgentPreviewError,

  // Agent Testing Types
  type AgentTestResultsResponse,
  type AgentTestStartResponse,
  type AgentTestStatusResponse,
  type TestCaseResult,
  type TestStatus,
  type AgentTestConfig,
  type TestCase,
  type TestSpec,
  type MetadataMetric,
  type MetadataExpectation,
  type MetadataCustomEvaluation,
  type AiEvaluationDefinition,

  // Agent Trace Types
  type AgentTraceResponse,
  type AgentTraceStep,
  type UserInputStep,
  type LLMExecutionStep,
  type UpdateTopicStep,
  type EventStep,
  type ReasoningStep,
  type PlannerResponseStep,
} from './types';

export { metric, findAuthoringBundle } from './utils';
export { Agent, AgentCreateLifecycleStages } from './agent';
export { AgentTester } from './agentTester';
export { AgentTest, AgentTestCreateLifecycleStages } from './agentTest';
export { AgentTrace } from './agentTrace';
export { convertTestResultsToFormat, humanFriendlyName } from './agentTestResults';
export { AgentPreview } from './agentPreview';
export { AgentSimulate } from './agentSimulate';
export { writeDebugLog } from './apexUtils';
export { AgentPreviewBase } from './agentPreviewBase';<|MERGE_RESOLUTION|>--- conflicted
+++ resolved
@@ -15,7 +15,6 @@
  */
 
 export {
-<<<<<<< HEAD
   // Agent Runner Types
   type AgentInteractionBase,
   type BaseAgentConfig,
@@ -28,10 +27,7 @@
   type AgentCompilationSuccess,
 
   // Agent Creation Types
-  type AgentString,
-=======
   type AgentScriptContent,
->>>>>>> f02dec45
   type AgentCreateConfig,
   type AgentCreateResponse,
   type AgentJobSpec,

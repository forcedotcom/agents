--- conflicted
+++ resolved
@@ -104,23 +104,13 @@
       await this.connection.refreshAuth();
     }
 
-<<<<<<< HEAD
     if (response.botId && response.botVersionId) {
-      // Connection has been restored, so we can now use SOAP operations
       // we've published the AgentJson, now we need to:
       // 1. retrieve the new Agent metadata that's in the org
       // 2. deploy the AuthoringBundle's -meta.xml file with correct target attribute
-      await this.retrieveAgentMetadata();
-      await this.deployAuthoringBundle(response.botVersionId);
-=======
-      if (response.botId && response.botVersionId) {
-        // we've published the AgentJson, now we need to:
-        // 1. retrieve the new Agent metadata that's in the org
-        // 2. deploy the AuthoringBundle's -meta.xml file with correct target attribute
-        const botVersionName = await this.getVersionDeveloperName(response.botVersionId);
-        await this.retrieveAgentMetadata(botVersionName);
-        await this.deployAuthoringBundle(botVersionName);
->>>>>>> 198cac3f
+      const botVersionName = await this.getVersionDeveloperName(response.botVersionId);
+      await this.retrieveAgentMetadata(botVersionName);
+      await this.deployAuthoringBundle(botVersionName);
 
       return { ...response, developerName: this.developerName };
     } else {
@@ -179,7 +169,7 @@
 
     const cs = await ComponentSetBuilder.build({
       metadata: {
-        metadataEntries: [`Bot:${this.developerName}`,`Agent:${this.developerName}_${botVersionName}`],
+        metadataEntries: [`Bot:${this.developerName}`, `Agent:${this.developerName}_${botVersionName}`],
         directoryPaths: [defaultPackagePath],
       },
       org: {
@@ -223,13 +213,8 @@
     const authoringBundle = xmlParser.parse(await readFile(this.bundleMetaPath, 'utf-8')) as {
       AiAuthoringBundle: { target?: string };
     };
-<<<<<<< HEAD
-    const target = `${this.developerName}.${await this.getVersionDeveloperName(botVersionId)}`;
-    authoringBundle.AiAuthoringBundle.target = target;
-=======
     const target = `${this.developerName}.${botVersionName}`;
     authoringBundle.AiAuthoringBundle.target = `${this.developerName}.${botVersionName}`;
->>>>>>> 198cac3f
     getLogger().debug(`Setting target to ${target} in ${this.bundleMetaPath}`);
     const xmlBuilder = new XMLBuilder({
       ignoreAttributes: false,

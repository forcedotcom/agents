--- conflicted
+++ resolved
@@ -654,8 +654,6 @@
   colEnd: number;
 };
 
-<<<<<<< HEAD
-=======
 export type PublishAgentJsonResponse = {
   botVersionId: string;
   botId: string;
@@ -664,8 +662,6 @@
 
 export type PublishAgent = PublishAgentJsonResponse & { developerName: string };
 
-// This is not accurate but good enough for now
->>>>>>> 72e5b7cd
 export type AgentJson = {
   schemaVersion: string;
   globalConfiguration: {

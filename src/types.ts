--- conflicted
+++ resolved
@@ -708,8 +708,7 @@
   };
 };
 
-<<<<<<< HEAD
-export type AfScript = string;
+export type AgentString = string;
 
 export type NamedUserJwtResponse = {
   access_token: string;
@@ -718,7 +717,4 @@
   token_type: 'Bearer';
   issued_at: number;
   api_instance_url: string;
-};
-=======
-export type AgentString = string;
->>>>>>> bfaf5827
+};
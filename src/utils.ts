--- conflicted
+++ resolved
@@ -13,20 +13,9 @@
  * See the License for the specific language governing permissions and
  * limitations under the License.
  */
-
-<<<<<<< HEAD
 import { readdirSync, statSync } from 'node:fs';
 import * as path from 'node:path';
 
-export const metric = [
-  'completeness',
-  'coherence',
-  'conciseness',
-  'output_latency_milliseconds',
-  'instruction_following',
-  'factuality',
-] as const;
-=======
 export const metric = ['completeness', 'coherence', 'conciseness', 'output_latency_milliseconds'] as const;
 
 /**
@@ -43,7 +32,6 @@
   // Replace other potentially problematic characters
   return sanitized.replace(/[<>:"\\|?*]/g, '_');
 };
->>>>>>> 43e3fb4d
 
 /**
  * Clean a string by replacing HTML entities with their respective characters.

/*
 * Copyright 2025, Salesforce, Inc.
 *
 * Licensed under the Apache License, Version 2.0 (the "License");
 * you may not use this file except in compliance with the License.
 * You may obtain a copy of the License at
 *
 *     http://www.apache.org/licenses/LICENSE-2.0
 *
 * Unless required by applicable law or agreed to in writing, software
 * distributed under the License is distributed on an "AS IS" BASIS,
 * WITHOUT WARRANTIES OR CONDITIONS OF ANY KIND, either express or implied.
 * See the License for the specific language governing permissions and
 * limitations under the License.
 */

import { inspect } from 'node:util';
import * as path from 'node:path';
import { stat, readdir, readFile, writeFile } from 'node:fs/promises';
import { EOL } from 'node:os';
import { XMLBuilder, XMLParser } from 'fast-xml-parser';
import { Connection, Lifecycle, Logger, Messages, SfError, SfProject, generateApiName } from '@salesforce/core';
import { ComponentSetBuilder } from '@salesforce/source-deploy-retrieve';
import { Duration } from '@salesforce/kit';
import nock from 'nock';
import {
  type AgentCreateConfig,
  type AgentCreateResponse,
  type AgentJson,
  type AgentJobSpec,
  type AgentJobSpecCreateConfig,
  type AgentOptions,
  type BotActivationResponse,
  type BotMetadata,
  type BotVersionMetadata,
  type CreateAgentResponse,
  type CompileAgentResponse,
  type DraftAgentTopicsBody,
  type DraftAgentTopicsResponse,
  PublishAgentJsonResponse,
  AgentString,
  PublishAgent,
} from './types.js';
import { MaybeMock } from './maybe-mock';
import { decodeHtmlEntities, findAuthoringBundle, useNamedUserJwt } from './utils';

Messages.importMessagesDirectory(__dirname);
const messages = Messages.loadMessages('@salesforce/agents', 'agents');

let logger: Logger;
const getLogger = (): Logger => {
  if (!logger) {
    logger = Logger.childFromRoot('Agent');
  }
  return logger;
};

/**
 * Events emitted during Agent.create() for consumers to listen to and keep track of progress
 *
 * @type {{Creating: string, Previewing: string, Retrieving: string}}
 */
export const AgentCreateLifecycleStages = {
  Creating: 'creatingAgent',
  Previewing: 'previewingAgent',
  Retrieving: 'retrievingAgent',
};

/**
 * A client side representation of an agent within an org. Also provides utilities
 * such as creating agents, listing agents, and creating agent specs.
 *
 * **Examples**
 *
 * Create a new instance and get the ID (uses the `Bot` ID):
 *
 * `const id = new Agent({connection, name}).getId();`
 *
 * Create a new agent in the org:
 *
 * `const myAgent = await Agent.create(connection, project, options);`
 *
 * List all agents in the local project:
 *
 * `const agentList = await Agent.list(project);`
 */
export class Agent {
  // The ID of the agent (Bot)
  private id?: string;
  // The name of the agent (Bot)
  private name?: string;
  // The metadata fields for the agent (Bot and BotVersion)
  private botMetadata?: BotMetadata;

  /**
   * Create an instance of an agent in an org. Must provide a connection to an org
   * and the agent (Bot) API name or ID as part of `AgentOptions`.
   *
   * @param {options} AgentOptions
   */
  public constructor(private options: AgentOptions) {
    if (!options.nameOrId) {
      throw messages.createError('missingAgentNameOrId');
    }

    if (options.nameOrId.startsWith('0Xx') && [15, 18].includes(options.nameOrId.length)) {
      this.id = options.nameOrId;
    } else {
      this.name = options.nameOrId;
    }
  }

  /**
   * List all agents in the current project.
   *
   * @param project a `SfProject` for a local DX project.
   */
  public static async list(project: SfProject): Promise<string[]> {
    const projectDirs = project.getPackageDirectories();
    const bots: string[] = [];

    const collectBots = async (botPath: string): Promise<void> => {
      try {
        const dirStat = await stat(botPath);
        if (!dirStat.isDirectory()) {
          return;
        }

        bots.push(...(await readdir(botPath)));
      } catch (_err) {
        // eslint-disable-next-line no-unused-vars
      }
    };

    for (const pkgDir of projectDirs) {
      // eslint-disable-next-line no-await-in-loop
      await collectBots(path.join(pkgDir.fullPath, 'bots'));
      // eslint-disable-next-line no-await-in-loop
      await collectBots(path.join(pkgDir.fullPath, 'main', 'default', 'bots'));
    }

    return bots;
  }

  /**
   * Lists all agents in the org.
   *
   * @param connection a `Connection` to an org.
   * @returns the list of agents
   */
  public static async listRemote(connection: Connection): Promise<BotMetadata[]> {
    const agentsQuery = await connection.query<BotMetadata>(
      'SELECT FIELDS(ALL), (SELECT FIELDS(ALL) FROM BotVersions LIMIT 10) FROM BotDefinition LIMIT 200'
    );
    return agentsQuery.records;
  }

  /**
   * Creates an agent from a configuration, optionally saving the agent in an org.
   *
   * @param connection a `Connection` to an org.
   * @param project a `SfProject` for a local DX project.
   * @param config a configuration for creating or previewing an agent.
   * @returns the agent definition
   */
  public static async create(
    connection: Connection,
    project: SfProject,
    config: AgentCreateConfig
  ): Promise<AgentCreateResponse> {
    const url = '/connect/ai-assist/create-agent';
    const maybeMock = new MaybeMock(connection);

    // When previewing agent creation just return the response.
    if (!config.saveAgent) {
      getLogger().debug(`Previewing agent creation using config: ${inspect(config)} in project: ${project.getPath()}`);
      await Lifecycle.getInstance().emit(AgentCreateLifecycleStages.Previewing, {});

      const response = await maybeMock.request<AgentCreateResponse>('POST', url, config);
      return decodeResponse(response);
    }

    if (!config.agentSettings?.agentName) {
      throw messages.createError('missingAgentName');
    }

    getLogger().debug(`Creating agent using config: ${inspect(config)} in project: ${project.getPath()}`);
    await Lifecycle.getInstance().emit(AgentCreateLifecycleStages.Creating, {});
    if (!config.agentSettings.agentApiName) {
      config.agentSettings.agentApiName = generateApiName(config.agentSettings?.agentName);
    }
    const response = await maybeMock.request<AgentCreateResponse>('POST', url, config);

    // When saving agent creation we need to retrieve the created metadata.
    if (response.isSuccess) {
      await Lifecycle.getInstance().emit(AgentCreateLifecycleStages.Retrieving, {});
      const defaultPackagePath = project.getDefaultPackage().path ?? 'force-app';
      try {
        const cs = await ComponentSetBuilder.build({
          metadata: {
            metadataEntries: [`Agent:${config.agentSettings.agentApiName}`],
            directoryPaths: [defaultPackagePath],
          },
          org: {
            username: connection.getUsername() as string,
            exclude: [],
          },
        });
        const retrieve = await cs.retrieve({
          usernameOrConnection: connection,
          merge: true,
          format: 'source',
          output: path.resolve(project.getPath(), defaultPackagePath),
        });
        const retrieveResult = await retrieve.pollStatus({
          frequency: Duration.milliseconds(200),
          timeout: Duration.minutes(5),
        });
        if (!retrieveResult.response.success) {
          const errMessages = retrieveResult.response.messages?.toString() ?? 'unknown';
          const error = messages.createError('agentRetrievalError', [errMessages]);
          error.actions = [messages.getMessage('agentRetrievalErrorActions')];
          throw error;
        }
      } catch (err) {
        const error = SfError.wrap(err);
        if (error.name === 'AgentRetrievalError') {
          throw error;
        }
        throw SfError.create({
          name: 'AgentRetrievalError',
          message: messages.getMessage('agentRetrievalError', [error.message]),
          cause: error,
          actions: [messages.getMessage('agentRetrievalErrorActions')],
        });
      }
    }

    return decodeResponse(response);
  }

  /**
   * Create an agent spec from provided data.
   *
   * @param connection a `Connection` to an org.
   * @param config The configuration used to generate an agent spec.
   * @returns the agent job spec
   */
  public static async createSpec(connection: Connection, config: AgentJobSpecCreateConfig): Promise<AgentJobSpec> {
    const maybeMock = new MaybeMock(connection);
    verifyAgentSpecConfig(config);

    const url = '/connect/ai-assist/draft-agent-topics';

    const body: DraftAgentTopicsBody = {
      agentType: config.agentType,
      generationInfo: {
        defaultInfo: {
          role: config.role,
          companyName: config.companyName,
          companyDescription: config.companyDescription,
        },
      },
      generationSettings: {
        maxNumOfTopics: config.maxNumOfTopics ?? 10,
      },
    };
    if (config.companyWebsite) {
      body.generationInfo.defaultInfo.companyWebsite = config.companyWebsite;
    }
    if (config.promptTemplateName) {
      body.generationInfo.customizedInfo = { promptTemplateName: config.promptTemplateName };
      if (config.groundingContext) {
        body.generationInfo.customizedInfo.groundingContext = config.groundingContext;
      }
    }

    const response = await maybeMock.request<DraftAgentTopicsResponse>('POST', url, body);
    const htmlDecodedResponse = decodeResponse<DraftAgentTopicsResponse>(response);

    if (htmlDecodedResponse.isSuccess) {
      return { ...config, topics: htmlDecodedResponse.topicDrafts };
    } else {
      throw SfError.create({
        name: 'AgentJobSpecCreateError',
        message: htmlDecodedResponse.errorMessage ?? 'unknown',
        data: htmlDecodedResponse,
      });
    }
  }

  /**
   * Creates Agent as string using agent job spec data.
   *
   * @param connection The connection to the org
   * @param agentJobSpec The agent specification data
   * @returns Promise<AgentString> The generated Agent as a string
   * @beta
   */
  public static async createAgent(connection: Connection, agentJobSpec: AgentJobSpec): Promise<AgentString> {
    const url = '/connect/ai-assist/create-af-script';
    const maybeMock = new MaybeMock(connection);

    getLogger().debug(`Generating Agent with spec data: ${JSON.stringify(agentJobSpec)}`);

    const response = await maybeMock.request<CreateAgentResponse>('POST', url, agentJobSpec);
    if (response.isSuccess && response.agentString) {
      return response.agentString;
    } else {
      throw SfError.create({
        name: 'CreateAgentError',
        message: response.errorMessage ?? 'unknown',
        data: response,
      });
    }
  }

  /**
   * Creates agent JSON from compiling the Agent as a string on the server.
   *
   * @param connection The connection to the org
   * @param AgentString The agent Agent as a string
   * @returns Promise<string> The generated Agent JSON as a string
   * @beta
   */
<<<<<<< HEAD
  public static async compileAfScript(connection: Connection, afScript: AfScript): Promise<AgentJson> {
    // Ensure we use the correct connection for this API call
    const orgJwtConnection = await useNamedUserJwt(connection);

    const apiEnv = 'test.api.salesforce.com'; // prod is api.salesforce.com
    const url = `https://${apiEnv}/einstein/ai-agent/v1.1/authoring/compile`;
    const maybeMock = new MaybeMock(orgJwtConnection);

    getLogger().debug(`Compiling AF Script: ${afScript}`);
    const compileData = {
      assets: [
        {
          type: 'AFScript',
          name: 'AFScript',
          content: afScript,
        },
      ],
      afScriptVersion: '1.0.0',
    };

    let response: CompileAfScriptResponse;
    try {
      const headers = {
        'x-client-name': 'afdx',
        'content-type': 'application/json',
      };
      response = await maybeMock.request<CompileAfScriptResponse>('POST', url, compileData, headers);
    } catch (error) {
      throw SfError.create({
        name: 'CompileAfScriptError',
        message: 'Error when compiling AF Script',
        cause: error,
      });
    }
=======
  public static async compileAgent(connection: Connection, agentString: AgentString): Promise<AgentJson> {
    const url = '/einstein/ai-agent/v1.1/authoring/compile';
    const maybeMock = new MaybeMock(connection);

    getLogger().debug(`Generating Agent JSON with: ${agentString}`);

    const response = await maybeMock.request<CompileAgentResponse>('POST', url, { agentString });
>>>>>>> bfaf5827
    if (response.status === 'success') {
      return response.compiledArtifact;
    } else {
      throw SfError.create({
        name: 'CompileAfScriptError',
        message:
          response?.errors
            .map((e) => `${e.errorType}: ${e.description} (${e.lineStart}:${e.colStart}-${e.lineEnd}:${e.colEnd})`)
            .join(EOL) ?? 'unknown',
        data: response,
      });
    }
  }

  /**
   * Publish an AgentJson representation to the org
   *
   * @beta
   * @param {Connection} connection The connection to the org
   * @param {SfProject} project The Salesforce project
   * @param {AgentJson} agentJson The agent JSON with name
   * @returns {Promise<PublishAgentJsonResponse>} The publish response
   */
  public static async publishAgentJson(
    connection: Connection,
    project: SfProject,
    agentJson: AgentJson
  ): Promise<PublishAgent> {
    const maybeMock = new MaybeMock(connection);
    let developerName: string;

    getLogger().debug('Publishing Agent');

    const url = '/einstein/ai-agent/v1.1/authoring/publish';
    const response = await maybeMock.request<PublishAgentJsonResponse>('POST', url, { agentJson });
    if (response.botId && response.botVersionId) {
      // we've published the AgentJson, now we need to:
      // 1. update the AuthoringBundle's -meta.xml file with response.BotId
      // 2. retrieve the new Agent metadata that's in the org
      const defaultPackagePath = path.resolve(project.getDefaultPackage().path);

      try {
        // First update the AuthoringBundle file with the new BotId
        // strip the "_v1" or similar from the end of a developerName, if it's present
        developerName = agentJson.globalConfiguration.developerName.replace(/_v\d$/, '');
        // Try to find the authoring bundle directory by recursively searching from the default package path
        const bundleDir = findAuthoringBundle(defaultPackagePath, developerName);

        if (!bundleDir) {
          throw SfError.create({
            name: 'Cannot Find Bundle',
            message: `Cannot find an authoring bundle in ${defaultPackagePath} that matches ${developerName}`,
          });
        }

        // Construct the full file path whether we found the directory or not
        const bundleMetaPath = path.join(bundleDir, `${developerName}.bundle-meta.xml`);

        const xmlParser = new XMLParser({ ignoreAttributes: false });
        const xmlBuilder = new XMLBuilder({
          ignoreAttributes: false,
          format: true,
          suppressBooleanAttributes: false,
          suppressEmptyNode: false,
        });

        const authoringBundle = xmlParser.parse(await readFile(bundleMetaPath, 'utf-8')) as {
          aiAuthoringBundle: { Target: string };
        }; // all the typing we'll need
        authoringBundle.aiAuthoringBundle.Target = developerName;

        await writeFile(bundleMetaPath, xmlBuilder.build(authoringBundle));

        // will unset mocks so that retrieve will work - can be removed when APIs exist
        nock.restore();
        nock.cleanAll();
        nock.enableNetConnect();

        const cs = await ComponentSetBuilder.build({
          metadata: {
            metadataEntries: [`Agent:${developerName}`],
            directoryPaths: [defaultPackagePath],
          },
          org: {
            username: connection.getUsername() as string,
            exclude: [],
          },
        });
        const retrieve = await cs.retrieve({
          usernameOrConnection: connection,
          rootTypesWithDependencies: ['Bot'],
          merge: true,
          format: 'source',
          output: path.resolve(project.getPath(), defaultPackagePath),
        });

        const retrieveResult = await retrieve.pollStatus();

        if (!retrieveResult.response?.success) {
          const errMessages = retrieveResult.response?.messages?.toString() ?? 'unknown';
          const error = messages.createError('agentRetrievalError', [errMessages]);
          error.actions = [messages.getMessage('agentRetrievalErrorActions')];
          throw error;
        }
      } catch (err) {
        const error = SfError.wrap(err);
        if (error.name === 'AgentRetrievalError') {
          throw error;
        }
        throw SfError.create({
          name: 'AgentRetrievalError',
          message: messages.getMessage('agentRetrievalError', [error.message]),
          cause: error,
          actions: [messages.getMessage('agentRetrievalErrorActions')],
        });
      }

      return { ...response, developerName };
    } else {
      throw SfError.create({
        name: 'CreateAgentJsonError',
        message: response.errorMessage ?? 'unknown',
        data: response,
      });
    }
  }

  /**
   * Returns the ID for this agent.
   *
   * @returns The ID of the agent (The `Bot` ID).
   */
  public async getId(): Promise<string> {
    if (!this.id) {
      await this.getBotMetadata();
    }
    return this.id!; // getBotMetadata() ensures this.id is not undefined
  }

  /**
   * Queries BotDefinition and BotVersions (limited to 10) for the bot metadata and assigns:
   * 1. this.id
   * 2. this.name
   * 3. this.botMetadata
   * 4. this.botVersionMetadata
   */
  public async getBotMetadata(): Promise<BotMetadata> {
    if (!this.botMetadata) {
      const whereClause = this.id ? `Id = '${this.id}'` : `DeveloperName = '${this.name as string}'`;
      const query = `SELECT FIELDS(ALL), (SELECT FIELDS(ALL) FROM BotVersions LIMIT 10) FROM BotDefinition WHERE ${whereClause} LIMIT 1`;
      this.botMetadata = await this.options.connection.singleRecordQuery<BotMetadata>(query);
      this.id = this.botMetadata.Id;
      this.name = this.botMetadata.DeveloperName;
    }
    return this.botMetadata;
  }

  /**
   * Returns the latest bot version metadata.
   *
   * @returns the latest bot version metadata
   */
  public async getLatestBotVersionMetadata(): Promise<BotVersionMetadata> {
    if (!this.botMetadata) {
      this.botMetadata = await this.getBotMetadata();
    }
    const botVersions = this.botMetadata.BotVersions.records;
    return botVersions[botVersions.length - 1];
  }

  /**
   * Activates the agent.
   *
   * @returns void
   */
  public async activate(): Promise<void> {
    return this.setAgentStatus('Active');
  }

  /**
   * Deactivates the agent.
   *
   * @returns void
   */
  public async deactivate(): Promise<void> {
    return this.setAgentStatus('Inactive');
  }

  private async setAgentStatus(desiredState: 'Active' | 'Inactive'): Promise<void> {
    const botMetadata = await this.getBotMetadata();
    const botVersionMetadata = await this.getLatestBotVersionMetadata();

    if (botMetadata.IsDeleted) {
      throw messages.createError('agentIsDeleted', [botMetadata.DeveloperName]);
    }

    if (botVersionMetadata.Status === desiredState) {
      getLogger().debug(`Agent ${botMetadata.DeveloperName} is already ${desiredState}. Nothing to do.`);
      return;
    }

    const url = `/connect/bot-versions/${botVersionMetadata.Id}/activation`;
    const maybeMock = new MaybeMock(this.options.connection);
    const response = await maybeMock.request<BotActivationResponse>('POST', url, { status: desiredState });
    if (response.success) {
      this.botMetadata!.BotVersions.records[0].Status = response.isActivated ? 'Active' : 'Inactive';
    } else {
      throw messages.createError('agentActivationError', [response.messages?.toString() ?? 'unknown']);
    }
  }
}

// private function used by Agent.createSpec()
const verifyAgentSpecConfig = (config: AgentJobSpecCreateConfig): void => {
  const { agentType, role, companyName, companyDescription } = config;
  if (!agentType || !role || !companyName || !companyDescription) {
    throw messages.createError('invalidAgentSpecConfig');
  }
};

// Decodes all HTML entities in ai-assist API responses.
const decodeResponse = <T extends object>(response: T): T =>
  JSON.parse(decodeHtmlEntities(JSON.stringify(response))) as T;<|MERGE_RESOLUTION|>--- conflicted
+++ resolved
@@ -323,8 +323,7 @@
    * @returns Promise<string> The generated Agent JSON as a string
    * @beta
    */
-<<<<<<< HEAD
-  public static async compileAfScript(connection: Connection, afScript: AfScript): Promise<AgentJson> {
+  public static async compileAgent(connection: Connection, agentString: AgentString): Promise<AgentJson> {
     // Ensure we use the correct connection for this API call
     const orgJwtConnection = await useNamedUserJwt(connection);
 
@@ -332,25 +331,25 @@
     const url = `https://${apiEnv}/einstein/ai-agent/v1.1/authoring/compile`;
     const maybeMock = new MaybeMock(orgJwtConnection);
 
-    getLogger().debug(`Compiling AF Script: ${afScript}`);
+    getLogger().debug(`Compiling .agent : ${agentString}`);
     const compileData = {
       assets: [
         {
           type: 'AFScript',
           name: 'AFScript',
-          content: afScript,
+          content: agentString,
         },
       ],
       afScriptVersion: '1.0.0',
     };
 
-    let response: CompileAfScriptResponse;
+    let response: CompileAgentResponse;
     try {
       const headers = {
         'x-client-name': 'afdx',
         'content-type': 'application/json',
       };
-      response = await maybeMock.request<CompileAfScriptResponse>('POST', url, compileData, headers);
+      response = await maybeMock.request<CompileAgentResponse>('POST', url, compileData, headers);
     } catch (error) {
       throw SfError.create({
         name: 'CompileAfScriptError',
@@ -358,22 +357,13 @@
         cause: error,
       });
     }
-=======
-  public static async compileAgent(connection: Connection, agentString: AgentString): Promise<AgentJson> {
-    const url = '/einstein/ai-agent/v1.1/authoring/compile';
-    const maybeMock = new MaybeMock(connection);
-
-    getLogger().debug(`Generating Agent JSON with: ${agentString}`);
-
-    const response = await maybeMock.request<CompileAgentResponse>('POST', url, { agentString });
->>>>>>> bfaf5827
     if (response.status === 'success') {
       return response.compiledArtifact;
     } else {
       throw SfError.create({
-        name: 'CompileAfScriptError',
+        name: 'CreateAgentJsonError',
         message:
-          response?.errors
+          response.errors
             .map((e) => `${e.errorType}: ${e.description} (${e.lineStart}:${e.colStart}-${e.lineEnd}:${e.colEnd})`)
             .join(EOL) ?? 'unknown',
         data: response,

/*
 * Copyright 2025, Salesforce, Inc.
 *
 * Licensed under the Apache License, Version 2.0 (the "License");
 * you may not use this file except in compliance with the License.
 * You may obtain a copy of the License at
 *
 *     http://www.apache.org/licenses/LICENSE-2.0
 *
 * Unless required by applicable law or agreed to in writing, software
 * distributed under the License is distributed on an "AS IS" BASIS,
 * WITHOUT WARRANTIES OR CONDITIONS OF ANY KIND, either express or implied.
 * See the License for the specific language governing permissions and
 * limitations under the License.
 */

import { inspect } from 'node:util';
import * as path from 'node:path';
import { stat, readdir, readFile, writeFile } from 'node:fs/promises';
import { XMLBuilder, XMLParser } from 'fast-xml-parser';
import { Connection, Lifecycle, Logger, Messages, SfError, SfProject, generateApiName } from '@salesforce/core';
import { ComponentSetBuilder } from '@salesforce/source-deploy-retrieve';
import { Duration } from '@salesforce/kit';
import nock from 'nock';
import {
  type AgentCreateConfig,
  type AgentCreateResponse,
  type AgentJson,
  type AgentJobSpec,
  type AgentJobSpecCreateConfig,
  type AgentOptions,
  type BotActivationResponse,
  type BotMetadata,
  type BotVersionMetadata,
  type CompileAgentScriptResponse,
  type DraftAgentTopicsBody,
  type DraftAgentTopicsResponse,
  PublishAgentJsonResponse,
  AgentScriptContent,
  PublishAgent,
  ExtendedAgentJobSpec,
} from './types.js';
import { MaybeMock } from './maybe-mock';
import { decodeHtmlEntities, findAuthoringBundle, useNamedUserJwt } from './utils';

Messages.importMessagesDirectory(__dirname);
const messages = Messages.loadMessages('@salesforce/agents', 'agents');

let logger: Logger;
const getLogger = (): Logger => {
  if (!logger) {
    logger = Logger.childFromRoot('Agent');
  }
  return logger;
};

/**
 * Events emitted during Agent.create() for consumers to listen to and keep track of progress
 *
 * @type {{Creating: string, Previewing: string, Retrieving: string}}
 */
export const AgentCreateLifecycleStages = {
  Creating: 'creatingAgent',
  Previewing: 'previewingAgent',
  Retrieving: 'retrievingAgent',
};

/**
 * A client side representation of an agent within an org. Also provides utilities
 * such as creating agents, listing agents, and creating agent specs.
 *
 * **Examples**
 *
 * Create a new instance and get the ID (uses the `Bot` ID):
 *
 * `const id = new Agent({connection, name}).getId();`
 *
 * Create a new agent in the org:
 *
 * `const myAgent = await Agent.create(connection, project, options);`
 *
 * List all agents in the local project:
 *
 * `const agentList = await Agent.list(project);`
 */
export class Agent {
  // The ID of the agent (Bot)
  private id?: string;
  // The name of the agent (Bot)
  private name?: string;
  // The metadata fields for the agent (Bot and BotVersion)
  private botMetadata?: BotMetadata;

  /**
   * Create an instance of an agent in an org. Must provide a connection to an org
   * and the agent (Bot) API name or ID as part of `AgentOptions`.
   *
   * @param {options} AgentOptions
   */
  public constructor(private options: AgentOptions) {
    if (!options.nameOrId) {
      throw messages.createError('missingAgentNameOrId');
    }

    if (options.nameOrId.startsWith('0Xx') && [15, 18].includes(options.nameOrId.length)) {
      this.id = options.nameOrId;
    } else {
      this.name = options.nameOrId;
    }
  }

  /**
   * List all agents in the current project.
   *
   * @param project a `SfProject` for a local DX project.
   */
  public static async list(project: SfProject): Promise<string[]> {
    const projectDirs = project.getPackageDirectories();
    const bots: string[] = [];

    const collectBots = async (botPath: string): Promise<void> => {
      try {
        const dirStat = await stat(botPath);
        if (!dirStat.isDirectory()) {
          return;
        }

        bots.push(...(await readdir(botPath)));
      } catch (_err) {
        // eslint-disable-next-line no-unused-vars
      }
    };

    for (const pkgDir of projectDirs) {
      // eslint-disable-next-line no-await-in-loop
      await collectBots(path.join(pkgDir.fullPath, 'bots'));
      // eslint-disable-next-line no-await-in-loop
      await collectBots(path.join(pkgDir.fullPath, 'main', 'default', 'bots'));
    }

    return bots;
  }

  /**
   * Lists all agents in the org.
   *
   * @param connection a `Connection` to an org.
   * @returns the list of agents
   */
  public static async listRemote(connection: Connection): Promise<BotMetadata[]> {
    const agentsQuery = await connection.query<BotMetadata>(
      'SELECT FIELDS(ALL), (SELECT FIELDS(ALL) FROM BotVersions LIMIT 10) FROM BotDefinition LIMIT 200'
    );
    return agentsQuery.records;
  }

  /**
   * Creates an agent from a configuration, optionally saving the agent in an org.
   *
   * @param connection a `Connection` to an org.
   * @param project a `SfProject` for a local DX project.
   * @param config a configuration for creating or previewing an agent.
   * @returns the agent definition
   */
  public static async create(
    connection: Connection,
    project: SfProject,
    config: AgentCreateConfig
  ): Promise<AgentCreateResponse> {
    const url = '/connect/ai-assist/create-agent';
    const maybeMock = new MaybeMock(connection);

    // When previewing agent creation just return the response.
    if (!config.saveAgent) {
      getLogger().debug(`Previewing agent creation using config: ${inspect(config)} in project: ${project.getPath()}`);
      await Lifecycle.getInstance().emit(AgentCreateLifecycleStages.Previewing, {});

      const response = await maybeMock.request<AgentCreateResponse>('POST', url, config);
      return decodeResponse(response);
    }

    if (!config.agentSettings?.agentName) {
      throw messages.createError('missingAgentName');
    }

    getLogger().debug(`Creating agent using config: ${inspect(config)} in project: ${project.getPath()}`);
    await Lifecycle.getInstance().emit(AgentCreateLifecycleStages.Creating, {});
    if (!config.agentSettings.agentApiName) {
      config.agentSettings.agentApiName = generateApiName(config.agentSettings?.agentName);
    }
    const response = await maybeMock.request<AgentCreateResponse>('POST', url, config);

    // When saving agent creation we need to retrieve the created metadata.
    if (response.isSuccess) {
      await Lifecycle.getInstance().emit(AgentCreateLifecycleStages.Retrieving, {});
      const defaultPackagePath = project.getDefaultPackage().path ?? 'force-app';
      try {
        const cs = await ComponentSetBuilder.build({
          metadata: {
            metadataEntries: [`Agent:${config.agentSettings.agentApiName}`],
            directoryPaths: [defaultPackagePath],
          },
          org: {
            username: connection.getUsername() as string,
            exclude: [],
          },
        });
        const retrieve = await cs.retrieve({
          usernameOrConnection: connection,
          merge: true,
          format: 'source',
          output: path.resolve(project.getPath(), defaultPackagePath),
        });
        const retrieveResult = await retrieve.pollStatus({
          frequency: Duration.milliseconds(200),
          timeout: Duration.minutes(5),
        });
        if (!retrieveResult.response.success) {
          const errMessages = retrieveResult.response.messages?.toString() ?? 'unknown';
          const error = messages.createError('agentRetrievalError', [errMessages]);
          error.actions = [messages.getMessage('agentRetrievalErrorActions')];
          throw error;
        }
      } catch (err) {
        const error = SfError.wrap(err);
        if (error.name === 'AgentRetrievalError') {
          throw error;
        }
        throw SfError.create({
          name: 'AgentRetrievalError',
          message: messages.getMessage('agentRetrievalError', [error.message]),
          cause: error,
          actions: [messages.getMessage('agentRetrievalErrorActions')],
        });
      }
    }

    return decodeResponse(response);
  }

  /**
   * Create an agent spec from provided data.
   *
   * @param connection a `Connection` to an org.
   * @param config The configuration used to generate an agent spec.
   * @returns the agent job spec
   */
  public static async createSpec(connection: Connection, config: AgentJobSpecCreateConfig): Promise<AgentJobSpec> {
    const maybeMock = new MaybeMock(connection);
    verifyAgentSpecConfig(config);

    const url = '/connect/ai-assist/draft-agent-topics';

    const body: DraftAgentTopicsBody = {
      agentType: config.agentType,
      generationInfo: {
        defaultInfo: {
          role: config.role,
          companyName: config.companyName,
          companyDescription: config.companyDescription,
        },
      },
      generationSettings: {
        maxNumOfTopics: config.maxNumOfTopics ?? 10,
      },
    };
    if (config.companyWebsite) {
      body.generationInfo.defaultInfo.companyWebsite = config.companyWebsite;
    }
    if (config.promptTemplateName) {
      body.generationInfo.customizedInfo = { promptTemplateName: config.promptTemplateName };
      if (config.groundingContext) {
        body.generationInfo.customizedInfo.groundingContext = config.groundingContext;
      }
    }

    const response = await maybeMock.request<DraftAgentTopicsResponse>('POST', url, body);
    const htmlDecodedResponse = decodeResponse<DraftAgentTopicsResponse>(response);

    if (htmlDecodedResponse.isSuccess) {
      return { ...config, topics: htmlDecodedResponse.topicDrafts };
    } else {
      throw SfError.create({
        name: 'AgentJobSpecCreateError',
        message: htmlDecodedResponse.errorMessage ?? 'unknown',
        data: htmlDecodedResponse,
      });
    }
  }

  /**
   * Creates AgentScript using extended agent job spec data.
   *
   * @param connection The connection to the org.
   * @param agentJobSpec The agent specification data.
   * @returns Promise<AgentScriptContent> The generated AgentScript as a `string`.
   * @beta
   */
  public static async createAgentScript(
    connection: Connection,
    agentJobSpec: ExtendedAgentJobSpec
  ): Promise<AgentScriptContent> {
    // this will eventually be done via AI in the org, but for now, we're hardcoding a valid .agent file boilerplate response
    getLogger().debug(`Generating Agent with spec data: ${JSON.stringify(agentJobSpec)}`);

    const boilerplate = `system:
   instructions: "You are a generic AI assistant. You assist users with various inquiries and provide helpful responses."
   messages:
      welcome: "Hello, I am here to assist you with your questions. How can I help you today?"
      error: "Apologies, something went wrong. Please try again later."

config:
   agent_name: "${agentJobSpec.name}"
   developer_name: "${agentJobSpec.developerName}"
   default_agent_user: "default_agent_user@salesforce.com"
   user_locale: "en_US"
   enable_enhanced_event_logs: True
   agent_description: "Default agent description"

variables:
   user_query: string
   query_status: string = ""

start_agent topic_selector:
   description: "Analyze the user's input and determine the appropriate topic."

   reasoning_instructions:
      >>
           You are a topic selector for a generic AI assistant. Analyze the user's input and determine the most appropriate topic to handle their request.

           Use the appropriate transition based on the user's needs:
           - {{@action.go_to_general_inquiry}}: General inquiries
           - {{@action.go_to_escalation}}: Escalation

   reasoning_actions:
      @utils.transition to @topic.general_inquiry as go_to_general_inquiry
         description: "Transition to general inquiries."
      @utils.transition to @topic.escalation as go_to_escalation
         description: "Escalate the conversation to a human agent."

topic escalate:
   description: "Escalation topic"

   reasoning_instructions:
      >>
           Escalate the conversation to a human agent if the user requests further assistance or if their query cannot be resolved by the agent. Or if the user mentions a specific person, such as Tim Robinson (e.g., a supervisor or manager).

topic escalation:
   description: "Escalation topic"

   reasoning_instructions:
      >>
           Escalate the conversation to a human agent if the user requests further assistance or if their query cannot be resolved by the agent.`;
    return Promise.resolve(boilerplate);
  }

  /**
   * Compiles AgentScript returning agent JSON when successful, otherwise the compile errors are returned.
   *
   * @param connection The connection to the org
   * @param agentScriptContent The AgentScriptContent to compile
   * @returns Promise<CompileAgentScriptResponse> The raw API response
   * @beta
   */
<<<<<<< HEAD
  public static async compileAgentScript(connection: Connection, agentScriptContent: AgentScriptContent): Promise<CompileAgentScriptResponse> {
=======
  public static async compileAgentScript(
    connection: Connection,
    agentScriptContent: AgentScriptContent
  ): Promise<AgentJson> {
>>>>>>> 78df2fc8
    // Ensure we use the correct connection for this API call
    const orgJwtConnection = await useNamedUserJwt(connection);

    const url = 'https://api.salesforce.com/einstein/ai-agent/v1.1/authoring/compile';

    getLogger().debug(`Compiling .agent : ${agentScriptContent}`);
    const compileData = {
      assets: [
        {
          type: 'AFScript',
          name: 'AFScript',
          content: agentScriptContent,
        },
      ],
      afScriptVersion: '1.0.0',
    };

    const headers = {
      'x-client-name': 'afdx',
      'content-type': 'application/json',
    };

    try {
      return await orgJwtConnection.request<CompileAgentScriptResponse>(
        {
          method: 'POST',
          url,
          headers,
          body: JSON.stringify(compileData),
        },
        { retry: { maxRetries: 3 } }
      );
    } catch (error) {
      throw SfError.wrap(error);
    }
  }

  /**
   * Publish an AgentJson representation to the org
   *
   * @beta
   * @param {Connection} connection The connection to the org
   * @param {SfProject} project The Salesforce project
   * @param {AgentJson} agentJson The agent JSON with name
   * @returns {Promise<PublishAgentJsonResponse>} The publish response
   */
  public static async publishAgentJson(
    connection: Connection,
    project: SfProject,
    agentJson: AgentJson
  ): Promise<PublishAgent> {
    const maybeMock = new MaybeMock(connection);
    let developerName: string;

    getLogger().debug('Publishing Agent');

    const url = '/einstein/ai-agent/v1.1/authoring/publish';
    const response = await maybeMock.request<PublishAgentJsonResponse>('POST', url, { agentJson });
    if (response.botId && response.botVersionId) {
      // we've published the AgentJson, now we need to:
      // 1. update the AuthoringBundle's -meta.xml file with response.BotId
      // 2. retrieve the new Agent metadata that's in the org
      const defaultPackagePath = path.resolve(project.getDefaultPackage().path);

      try {
        // First update the AuthoringBundle file with the new BotId
        // strip the "_v1" or similar from the end of a developerName, if it's present
        developerName = agentJson.globalConfiguration.developerName.replace(/_v\d$/, '');
        // Try to find the authoring bundle directory by recursively searching from the default package path
        const bundleDir = findAuthoringBundle(defaultPackagePath, developerName);

        if (!bundleDir) {
          throw SfError.create({
            name: 'Cannot Find Bundle',
            message: `Cannot find an authoring bundle in ${defaultPackagePath} that matches ${developerName}`,
          });
        }

        // Construct the full file path whether we found the directory or not
        const bundleMetaPath = path.join(bundleDir, `${developerName}.bundle-meta.xml`);

        const xmlParser = new XMLParser({ ignoreAttributes: false });
        const xmlBuilder = new XMLBuilder({
          ignoreAttributes: false,
          format: true,
          suppressBooleanAttributes: false,
          suppressEmptyNode: false,
        });

        const authoringBundle = xmlParser.parse(await readFile(bundleMetaPath, 'utf-8')) as {
          aiAuthoringBundle: { Target: string };
        }; // all the typing we'll need
        authoringBundle.aiAuthoringBundle.Target = developerName;

        await writeFile(bundleMetaPath, xmlBuilder.build(authoringBundle));

        // will unset mocks so that retrieve will work - can be removed when APIs exist
        nock.restore();
        nock.cleanAll();
        nock.enableNetConnect();

        const cs = await ComponentSetBuilder.build({
          metadata: {
            metadataEntries: [`Agent:${developerName}`],
            directoryPaths: [defaultPackagePath],
          },
          org: {
            username: connection.getUsername() as string,
            exclude: [],
          },
        });
        const retrieve = await cs.retrieve({
          usernameOrConnection: connection,
          rootTypesWithDependencies: ['Bot'],
          merge: true,
          format: 'source',
          output: path.resolve(project.getPath(), defaultPackagePath),
        });

        const retrieveResult = await retrieve.pollStatus();

        if (!retrieveResult.response?.success) {
          const errMessages = retrieveResult.response?.messages?.toString() ?? 'unknown';
          const error = messages.createError('agentRetrievalError', [errMessages]);
          error.actions = [messages.getMessage('agentRetrievalErrorActions')];
          throw error;
        }
      } catch (err) {
        const error = SfError.wrap(err);
        if (error.name === 'AgentRetrievalError') {
          throw error;
        }
        throw SfError.create({
          name: 'AgentRetrievalError',
          message: messages.getMessage('agentRetrievalError', [error.message]),
          cause: error,
          actions: [messages.getMessage('agentRetrievalErrorActions')],
        });
      }

      return { ...response, developerName };
    } else {
      throw SfError.create({
        name: 'CreateAgentJsonError',
        message: response.errorMessage ?? 'unknown',
        data: response,
      });
    }
  }

  /**
   * Returns the ID for this agent.
   *
   * @returns The ID of the agent (The `Bot` ID).
   */
  public async getId(): Promise<string> {
    if (!this.id) {
      await this.getBotMetadata();
    }
    return this.id!; // getBotMetadata() ensures this.id is not undefined
  }

  /**
   * Queries BotDefinition and BotVersions (limited to 10) for the bot metadata and assigns:
   * 1. this.id
   * 2. this.name
   * 3. this.botMetadata
   * 4. this.botVersionMetadata
   */
  public async getBotMetadata(): Promise<BotMetadata> {
    if (!this.botMetadata) {
      const whereClause = this.id ? `Id = '${this.id}'` : `DeveloperName = '${this.name as string}'`;
      const query = `SELECT FIELDS(ALL), (SELECT FIELDS(ALL) FROM BotVersions LIMIT 10) FROM BotDefinition WHERE ${whereClause} LIMIT 1`;
      this.botMetadata = await this.options.connection.singleRecordQuery<BotMetadata>(query);
      this.id = this.botMetadata.Id;
      this.name = this.botMetadata.DeveloperName;
    }
    return this.botMetadata;
  }

  /**
   * Returns the latest bot version metadata.
   *
   * @returns the latest bot version metadata
   */
  public async getLatestBotVersionMetadata(): Promise<BotVersionMetadata> {
    if (!this.botMetadata) {
      this.botMetadata = await this.getBotMetadata();
    }
    const botVersions = this.botMetadata.BotVersions.records;
    return botVersions[botVersions.length - 1];
  }

  /**
   * Activates the agent.
   *
   * @returns void
   */
  public async activate(): Promise<void> {
    return this.setAgentStatus('Active');
  }

  /**
   * Deactivates the agent.
   *
   * @returns void
   */
  public async deactivate(): Promise<void> {
    return this.setAgentStatus('Inactive');
  }

  private async setAgentStatus(desiredState: 'Active' | 'Inactive'): Promise<void> {
    const botMetadata = await this.getBotMetadata();
    const botVersionMetadata = await this.getLatestBotVersionMetadata();

    if (botMetadata.IsDeleted) {
      throw messages.createError('agentIsDeleted', [botMetadata.DeveloperName]);
    }

    if (botVersionMetadata.Status === desiredState) {
      getLogger().debug(`Agent ${botMetadata.DeveloperName} is already ${desiredState}. Nothing to do.`);
      return;
    }

    const url = `/connect/bot-versions/${botVersionMetadata.Id}/activation`;
    const maybeMock = new MaybeMock(this.options.connection);
    const response = await maybeMock.request<BotActivationResponse>('POST', url, { status: desiredState });
    if (response.success) {
      this.botMetadata!.BotVersions.records[0].Status = response.isActivated ? 'Active' : 'Inactive';
    } else {
      throw messages.createError('agentActivationError', [response.messages?.toString() ?? 'unknown']);
    }
  }
}

// private function used by Agent.createSpec()
const verifyAgentSpecConfig = (config: AgentJobSpecCreateConfig): void => {
  const { agentType, role, companyName, companyDescription } = config;
  if (!agentType || !role || !companyName || !companyDescription) {
    throw messages.createError('invalidAgentSpecConfig');
  }
};

// Decodes all HTML entities in ai-assist API responses.
const decodeResponse = <T extends object>(response: T): T =>
  JSON.parse(decodeHtmlEntities(JSON.stringify(response))) as T;<|MERGE_RESOLUTION|>--- conflicted
+++ resolved
@@ -362,14 +362,7 @@
    * @returns Promise<CompileAgentScriptResponse> The raw API response
    * @beta
    */
-<<<<<<< HEAD
   public static async compileAgentScript(connection: Connection, agentScriptContent: AgentScriptContent): Promise<CompileAgentScriptResponse> {
-=======
-  public static async compileAgentScript(
-    connection: Connection,
-    agentScriptContent: AgentScriptContent
-  ): Promise<AgentJson> {
->>>>>>> 78df2fc8
     // Ensure we use the correct connection for this API call
     const orgJwtConnection = await useNamedUserJwt(connection);
 

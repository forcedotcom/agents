/*
 * Copyright 2025, Salesforce, Inc.
 *
 * Licensed under the Apache License, Version 2.0 (the "License");
 * you may not use this file except in compliance with the License.
 * You may obtain a copy of the License at
 *
 *     http://www.apache.org/licenses/LICENSE-2.0
 *
 * Unless required by applicable law or agreed to in writing, software
 * distributed under the License is distributed on an "AS IS" BASIS,
 * WITHOUT WARRANTIES OR CONDITIONS OF ANY KIND, either express or implied.
 * See the License for the specific language governing permissions and
 * limitations under the License.
 */

import { inspect } from 'node:util';
import * as path from 'node:path';
import { stat, readdir, readFile, writeFile } from 'node:fs/promises';
import { XMLBuilder, XMLParser } from 'fast-xml-parser';
import { Connection, Lifecycle, Logger, Messages, SfError, SfProject, generateApiName } from '@salesforce/core';
import { ComponentSetBuilder } from '@salesforce/source-deploy-retrieve';
import { Duration } from '@salesforce/kit';
import nock from 'nock';
import {
  type AgentCreateConfig,
  type AgentCreateResponse,
  type AgentJson,
  type AgentJobSpec,
  type AgentJobSpecCreateConfig,
  type AgentOptions,
  type BotActivationResponse,
  type BotMetadata,
  type BotVersionMetadata,
  type CompileAgentScriptResponse,
  type DraftAgentTopicsBody,
  type DraftAgentTopicsResponse,
  PublishAgentJsonResponse,
  AgentScriptContent,
  PublishAgent,
  ExtendedAgentJobSpec,
} from './types.js';
import { MaybeMock } from './maybe-mock';
import { decodeHtmlEntities, findAuthoringBundle, useNamedUserJwt } from './utils';

Messages.importMessagesDirectory(__dirname);
const messages = Messages.loadMessages('@salesforce/agents', 'agents');

let logger: Logger;
const getLogger = (): Logger => {
  if (!logger) {
    logger = Logger.childFromRoot('Agent');
  }
  return logger;
};

/**
 * Events emitted during Agent.create() for consumers to listen to and keep track of progress
 *
 * @type {{Creating: string, Previewing: string, Retrieving: string}}
 */
export const AgentCreateLifecycleStages = {
  Creating: 'creatingAgent',
  Previewing: 'previewingAgent',
  Retrieving: 'retrievingAgent',
};

/**
 * A client side representation of an agent within an org. Also provides utilities
 * such as creating agents, listing agents, and creating agent specs.
 *
 * **Examples**
 *
 * Create a new instance and get the ID (uses the `Bot` ID):
 *
 * `const id = new Agent({connection, name}).getId();`
 *
 * Create a new agent in the org:
 *
 * `const myAgent = await Agent.create(connection, project, options);`
 *
 * List all agents in the local project:
 *
 * `const agentList = await Agent.list(project);`
 */
export class Agent {
  // The ID of the agent (Bot)
  private id?: string;
  // The name of the agent (Bot)
  private name?: string;
  // The metadata fields for the agent (Bot and BotVersion)
  private botMetadata?: BotMetadata;

  /**
   * Create an instance of an agent in an org. Must provide a connection to an org
   * and the agent (Bot) API name or ID as part of `AgentOptions`.
   *
   * @param options
   */
  public constructor(private options: AgentOptions) {
    if (!options.nameOrId) {
      throw messages.createError('missingAgentNameOrId');
    }

    if (options.nameOrId.startsWith('0Xx') && [15, 18].includes(options.nameOrId.length)) {
      this.id = options.nameOrId;
    } else {
      this.name = options.nameOrId;
    }
  }

  /**
   * List all agents in the current project.
   *
   * @param project a `SfProject` for a local DX project.
   */
  public static async list(project: SfProject): Promise<string[]> {
    const projectDirs = project.getPackageDirectories();
    const bots: string[] = [];

    const collectBots = async (botPath: string): Promise<void> => {
      try {
        const dirStat = await stat(botPath);
        if (!dirStat.isDirectory()) {
          return;
        }

        bots.push(...(await readdir(botPath)));
      } catch (_err) {
        // eslint-disable-next-line no-unused-vars
      }
    };

    for (const pkgDir of projectDirs) {
      // eslint-disable-next-line no-await-in-loop
      await collectBots(path.join(pkgDir.fullPath, 'bots'));
      // eslint-disable-next-line no-await-in-loop
      await collectBots(path.join(pkgDir.fullPath, 'main', 'default', 'bots'));
    }

    return bots;
  }

  /**
   * Lists all agents in the org.
   *
   * @param connection a `Connection` to an org.
   * @returns the list of agents
   */
  public static async listRemote(connection: Connection): Promise<BotMetadata[]> {
    const agentsQuery = await connection.query<BotMetadata>(
      'SELECT FIELDS(ALL), (SELECT FIELDS(ALL) FROM BotVersions LIMIT 10) FROM BotDefinition LIMIT 200'
    );
    return agentsQuery.records;
  }

  /**
   * Creates an agent from a configuration, optionally saving the agent in an org.
   *
   * @param connection a `Connection` to an org.
   * @param project a `SfProject` for a local DX project.
   * @param config a configuration for creating or previewing an agent.
   * @returns the agent definition
   */
  public static async create(
    connection: Connection,
    project: SfProject,
    config: AgentCreateConfig
  ): Promise<AgentCreateResponse> {
    const url = '/connect/ai-assist/create-agent';
    const maybeMock = new MaybeMock(connection);

    // When previewing agent creation just return the response.
    if (!config.saveAgent) {
      getLogger().debug(`Previewing agent creation using config: ${inspect(config)} in project: ${project.getPath()}`);
      await Lifecycle.getInstance().emit(AgentCreateLifecycleStages.Previewing, {});

      const response = await maybeMock.request<AgentCreateResponse>('POST', url, config);
      return decodeResponse(response);
    }

    if (!config.agentSettings?.agentName) {
      throw messages.createError('missingAgentName');
    }

    getLogger().debug(`Creating agent using config: ${inspect(config)} in project: ${project.getPath()}`);
    await Lifecycle.getInstance().emit(AgentCreateLifecycleStages.Creating, {});
    if (!config.agentSettings.agentApiName) {
      config.agentSettings.agentApiName = generateApiName(config.agentSettings?.agentName);
    }
    const response = await maybeMock.request<AgentCreateResponse>('POST', url, config);

    // When saving agent creation we need to retrieve the created metadata.
    if (response.isSuccess) {
      await Lifecycle.getInstance().emit(AgentCreateLifecycleStages.Retrieving, {});
      const defaultPackagePath = project.getDefaultPackage().path ?? 'force-app';
      try {
        const cs = await ComponentSetBuilder.build({
          metadata: {
            metadataEntries: [`Agent:${config.agentSettings.agentApiName}`],
            directoryPaths: [defaultPackagePath],
          },
          org: {
            username: connection.getUsername() as string,
            exclude: [],
          },
        });
        const retrieve = await cs.retrieve({
          usernameOrConnection: connection,
          merge: true,
          format: 'source',
          output: path.resolve(project.getPath(), defaultPackagePath),
        });
        const retrieveResult = await retrieve.pollStatus({
          frequency: Duration.milliseconds(200),
          timeout: Duration.minutes(5),
        });
        if (!retrieveResult.response.success) {
          const errMessages = retrieveResult.response.messages?.toString() ?? 'unknown';
          const error = messages.createError('agentRetrievalError', [errMessages]);
          error.actions = [messages.getMessage('agentRetrievalErrorActions')];
          throw error;
        }
      } catch (err) {
        const error = SfError.wrap(err);
        if (error.name === 'AgentRetrievalError') {
          throw error;
        }
        throw SfError.create({
          name: 'AgentRetrievalError',
          message: messages.getMessage('agentRetrievalError', [error.message]),
          cause: error,
          actions: [messages.getMessage('agentRetrievalErrorActions')],
        });
      }
    }

    return decodeResponse(response);
  }

  /**
   * Create an agent spec from provided data.
   *
   * @param connection a `Connection` to an org.
   * @param config The configuration used to generate an agent spec.
   * @returns the agent job spec
   */
  public static async createSpec(connection: Connection, config: AgentJobSpecCreateConfig): Promise<AgentJobSpec> {
    const maybeMock = new MaybeMock(connection);
    verifyAgentSpecConfig(config);

    const url = '/connect/ai-assist/draft-agent-topics';

    const body: DraftAgentTopicsBody = {
      agentType: config.agentType,
      generationInfo: {
        defaultInfo: {
          role: config.role,
          companyName: config.companyName,
          companyDescription: config.companyDescription,
        },
      },
      generationSettings: {
        maxNumOfTopics: config.maxNumOfTopics ?? 10,
      },
    };
    if (config.companyWebsite) {
      body.generationInfo.defaultInfo.companyWebsite = config.companyWebsite;
    }
    if (config.promptTemplateName) {
      body.generationInfo.customizedInfo = { promptTemplateName: config.promptTemplateName };
      if (config.groundingContext) {
        body.generationInfo.customizedInfo.groundingContext = config.groundingContext;
      }
    }

    const response = await maybeMock.request<DraftAgentTopicsResponse>('POST', url, body);
    const htmlDecodedResponse = decodeResponse<DraftAgentTopicsResponse>(response);

    if (htmlDecodedResponse.isSuccess) {
      return { ...config, topics: htmlDecodedResponse.topicDrafts };
    } else {
      throw SfError.create({
        name: 'AgentJobSpecCreateError',
        message: htmlDecodedResponse.errorMessage ?? 'unknown',
        data: htmlDecodedResponse,
      });
    }
  }

  /**
   * Creates AgentScript using extended agent job spec data.
   *
   * @param connection The connection to the org.
   * @param agentJobSpec The agent specification data.
   * @returns Promise<AgentScriptContent> The generated AgentScript as a `string`.
   * @beta
   */
  public static async createAgentScript(
    connection: Connection,
<<<<<<< HEAD
    agentJobSpec: AgentJobSpec
  ): Promise<AgentScriptContent> {
    const url = '/connect/ai-assist/create-af-script';
    const maybeMock = new MaybeMock(connection);

=======
    agentJobSpec: ExtendedAgentJobSpec
  ): Promise<AgentScriptContent> {
    // this will eventually be done via AI in the org, but for now, we're hardcoding a valid .agent file boilerplate response
>>>>>>> 72e5b7cd
    getLogger().debug(`Generating Agent with spec data: ${JSON.stringify(agentJobSpec)}`);

    const boilerplate = `system:
   instructions: "You are a generic AI assistant. You assist users with various inquiries and provide helpful responses."
   messages:
      welcome: "Hello, I am here to assist you with your questions. How can I help you today?"
      error: "Apologies, something went wrong. Please try again later."

config:
   agent_name: "${agentJobSpec.name}"
   developer_name: "${agentJobSpec.developerName}"
   default_agent_user: "default_agent_user@salesforce.com"
   user_locale: "en_US"
   enable_enhanced_event_logs: True
   agent_description: "Default agent description"

variables:
   user_query: string
   query_status: string = ""

start_agent topic_selector:
   description: "Analyze the user's input and determine the appropriate topic."

   reasoning_instructions:
      >>
           You are a topic selector for a generic AI assistant. Analyze the user's input and determine the most appropriate topic to handle their request.

           Use the appropriate transition based on the user's needs:
           - {{@action.go_to_general_inquiry}}: General inquiries
           - {{@action.go_to_escalation}}: Escalation

   reasoning_actions:
      @utils.transition to @topic.general_inquiry as go_to_general_inquiry
         description: "Transition to general inquiries."
      @utils.transition to @topic.escalation as go_to_escalation
         description: "Escalate the conversation to a human agent."

topic escalate:
   description: "Escalation topic"

   reasoning_instructions:
      >>
           Escalate the conversation to a human agent if the user requests further assistance or if their query cannot be resolved by the agent. Or if the user mentions a specific person, such as Tim Robinson (e.g., a supervisor or manager).

topic escalation:
   description: "Escalation topic"

   reasoning_instructions:
      >>
           Escalate the conversation to a human agent if the user requests further assistance or if their query cannot be resolved by the agent.`;
    return Promise.resolve(boilerplate);
  }

  /**
   * Compiles AgentScript returning agent JSON when successful, otherwise the compile errors are returned.
   *
   * @param connection The connection to the org
   * @param agentScriptContent The AgentScriptContent to compile
<<<<<<< HEAD
   * @returns Promise<CompileAgentScriptResponse> The response from the org
   * @beta
   */
  public static async compileAgentScript(
    connection: Connection,
    agentScriptContent: AgentScriptContent
  ): Promise<CompileAgentScriptResponse> {
=======
   * @returns Promise<CompileAgentScriptResponse> The raw API response
   * @beta
   */
  public static async compileAgentScript(connection: Connection, agentScriptContent: AgentScriptContent): Promise<CompileAgentScriptResponse> {
>>>>>>> 72e5b7cd
    // Ensure we use the correct connection for this API call
    const orgJwtConnection = await useNamedUserJwt(connection);

    const url = 'https://api.salesforce.com/einstein/ai-agent/v1.1/authoring/compile';
<<<<<<< HEAD
    const maybeMock = new MaybeMock(orgJwtConnection);
=======
>>>>>>> 72e5b7cd

    getLogger().debug(`Compiling .agent : ${agentScriptContent}`);
    const compileData = {
      assets: [
        {
          type: 'AFScript',
          name: 'AFScript',
          content: agentScriptContent,
        },
      ],
      afScriptVersion: '1.0.0',
    };

    const headers = {
      'x-client-name': 'afdx',
      'content-type': 'application/json',
    };
<<<<<<< HEAD
    return maybeMock.request<CompileAgentScriptResponse>('POST', url, compileData, headers);
=======

    try {
      return await orgJwtConnection.request<CompileAgentScriptResponse>(
        {
          method: 'POST',
          url,
          headers,
          body: JSON.stringify(compileData),
        },
        { retry: { maxRetries: 3 } }
      );
    } catch (error) {
      throw SfError.wrap(error);
    }
>>>>>>> 72e5b7cd
  }

  /**
   * Publish an AgentJson representation to the org
   *
   * @beta
   * @param {Connection} connection The connection to the org
   * @param {SfProject} project The Salesforce project
   * @param {AgentJson} agentJson The agent JSON with name
   * @returns {Promise<PublishAgentJsonResponse>} The publish response
   */
  public static async publishAgentJson(
    connection: Connection,
    project: SfProject,
    agentJson: AgentJson
  ): Promise<PublishAgent> {
    const maybeMock = new MaybeMock(connection);
    let developerName: string;

    getLogger().debug('Publishing Agent');

    const url = '/einstein/ai-agent/v1.1/authoring/publish';
    const response = await maybeMock.request<PublishAgentJsonResponse>('POST', url, { agentJson });
    if (response.botId && response.botVersionId) {
      // we've published the AgentJson, now we need to:
      // 1. update the AuthoringBundle's -meta.xml file with response.BotId
      // 2. retrieve the new Agent metadata that's in the org
      const defaultPackagePath = path.resolve(project.getDefaultPackage().path);

      try {
        // First update the AuthoringBundle file with the new BotId
        // strip the "_v1" or similar from the end of a developerName, if it's present
        developerName = agentJson.globalConfiguration.developerName.replace(/_v\d$/, '');
        // Try to find the authoring bundle directory by recursively searching from the default package path
        const bundleDir = findAuthoringBundle(defaultPackagePath, developerName);

        if (!bundleDir) {
          throw SfError.create({
            name: 'Cannot Find Bundle',
            message: `Cannot find an authoring bundle in ${defaultPackagePath} that matches ${developerName}`,
          });
        }

        // Construct the full file path whether we found the directory or not
        const bundleMetaPath = path.join(bundleDir, `${developerName}.bundle-meta.xml`);

        const xmlParser = new XMLParser({ ignoreAttributes: false });
        const xmlBuilder = new XMLBuilder({
          ignoreAttributes: false,
          format: true,
          suppressBooleanAttributes: false,
          suppressEmptyNode: false,
        });

        const authoringBundle = xmlParser.parse(await readFile(bundleMetaPath, 'utf-8')) as {
          aiAuthoringBundle: { Target: string };
        }; // all the typing we'll need
        authoringBundle.aiAuthoringBundle.Target = developerName;

        await writeFile(bundleMetaPath, xmlBuilder.build(authoringBundle));

        // will unset mocks so that retrieve will work - can be removed when APIs exist
        nock.restore();
        nock.cleanAll();
        nock.enableNetConnect();

        const cs = await ComponentSetBuilder.build({
          metadata: {
            metadataEntries: [`Agent:${developerName}`],
            directoryPaths: [defaultPackagePath],
          },
          org: {
            username: connection.getUsername() as string,
            exclude: [],
          },
        });
        const retrieve = await cs.retrieve({
          usernameOrConnection: connection,
          rootTypesWithDependencies: ['Bot'],
          merge: true,
          format: 'source',
          output: path.resolve(project.getPath(), defaultPackagePath),
        });

        const retrieveResult = await retrieve.pollStatus();

        if (!retrieveResult.response?.success) {
          const errMessages = retrieveResult.response?.messages?.toString() ?? 'unknown';
          const error = messages.createError('agentRetrievalError', [errMessages]);
          error.actions = [messages.getMessage('agentRetrievalErrorActions')];
          throw error;
        }
      } catch (err) {
        const error = SfError.wrap(err);
        if (error.name === 'AgentRetrievalError') {
          throw error;
        }
        throw SfError.create({
          name: 'AgentRetrievalError',
          message: messages.getMessage('agentRetrievalError', [error.message]),
          cause: error,
          actions: [messages.getMessage('agentRetrievalErrorActions')],
        });
      }

      return { ...response, developerName };
    } else {
      throw SfError.create({
        name: 'CreateAgentJsonError',
        message: response.errorMessage ?? 'unknown',
        data: response,
      });
    }
  }

  /**
   * Returns the ID for this agent.
   *
   * @returns The ID of the agent (The `Bot` ID).
   */
  public async getId(): Promise<string> {
    if (!this.id) {
      await this.getBotMetadata();
    }
    return this.id!; // getBotMetadata() ensures this.id is not undefined
  }

  /**
   * Queries BotDefinition and BotVersions (limited to 10) for the bot metadata and assigns:
   * 1. this.id
   * 2. this.name
   * 3. this.botMetadata
   * 4. this.botVersionMetadata
   */
  public async getBotMetadata(): Promise<BotMetadata> {
    if (!this.botMetadata) {
      const whereClause = this.id ? `Id = '${this.id}'` : `DeveloperName = '${this.name as string}'`;
      const query = `SELECT FIELDS(ALL), (SELECT FIELDS(ALL) FROM BotVersions LIMIT 10) FROM BotDefinition WHERE ${whereClause} LIMIT 1`;
      this.botMetadata = await this.options.connection.singleRecordQuery<BotMetadata>(query);
      this.id = this.botMetadata.Id;
      this.name = this.botMetadata.DeveloperName;
    }
    return this.botMetadata;
  }

  /**
   * Returns the latest bot version metadata.
   *
   * @returns the latest bot version metadata
   */
  public async getLatestBotVersionMetadata(): Promise<BotVersionMetadata> {
    if (!this.botMetadata) {
      this.botMetadata = await this.getBotMetadata();
    }
    const botVersions = this.botMetadata.BotVersions.records;
    return botVersions[botVersions.length - 1];
  }

  /**
   * Activates the agent.
   *
   * @returns void
   */
  public async activate(): Promise<void> {
    return this.setAgentStatus('Active');
  }

  /**
   * Deactivates the agent.
   *
   * @returns void
   */
  public async deactivate(): Promise<void> {
    return this.setAgentStatus('Inactive');
  }

  private async setAgentStatus(desiredState: 'Active' | 'Inactive'): Promise<void> {
    const botMetadata = await this.getBotMetadata();
    const botVersionMetadata = await this.getLatestBotVersionMetadata();

    if (botMetadata.IsDeleted) {
      throw messages.createError('agentIsDeleted', [botMetadata.DeveloperName]);
    }

    if (botVersionMetadata.Status === desiredState) {
      getLogger().debug(`Agent ${botMetadata.DeveloperName} is already ${desiredState}. Nothing to do.`);
      return;
    }

    const url = `/connect/bot-versions/${botVersionMetadata.Id}/activation`;
    const maybeMock = new MaybeMock(this.options.connection);
    const response = await maybeMock.request<BotActivationResponse>('POST', url, { status: desiredState });
    if (response.success) {
      this.botMetadata!.BotVersions.records[0].Status = response.isActivated ? 'Active' : 'Inactive';
    } else {
      throw messages.createError('agentActivationError', [response.messages?.toString() ?? 'unknown']);
    }
  }
}

// private function used by Agent.createSpec()
const verifyAgentSpecConfig = (config: AgentJobSpecCreateConfig): void => {
  const { agentType, role, companyName, companyDescription } = config;
  if (!agentType || !role || !companyName || !companyDescription) {
    throw messages.createError('invalidAgentSpecConfig');
  }
};

// Decodes all HTML entities in ai-assist API responses.
const decodeResponse = <T extends object>(response: T): T =>
  JSON.parse(decodeHtmlEntities(JSON.stringify(response))) as T;<|MERGE_RESOLUTION|>--- conflicted
+++ resolved
@@ -298,17 +298,9 @@
    */
   public static async createAgentScript(
     connection: Connection,
-<<<<<<< HEAD
-    agentJobSpec: AgentJobSpec
-  ): Promise<AgentScriptContent> {
-    const url = '/connect/ai-assist/create-af-script';
-    const maybeMock = new MaybeMock(connection);
-
-=======
     agentJobSpec: ExtendedAgentJobSpec
   ): Promise<AgentScriptContent> {
     // this will eventually be done via AI in the org, but for now, we're hardcoding a valid .agent file boilerplate response
->>>>>>> 72e5b7cd
     getLogger().debug(`Generating Agent with spec data: ${JSON.stringify(agentJobSpec)}`);
 
     const boilerplate = `system:
@@ -367,28 +359,17 @@
    *
    * @param connection The connection to the org
    * @param agentScriptContent The AgentScriptContent to compile
-<<<<<<< HEAD
-   * @returns Promise<CompileAgentScriptResponse> The response from the org
+   * @returns Promise<CompileAgentScriptResponse> The raw API response
    * @beta
    */
   public static async compileAgentScript(
     connection: Connection,
     agentScriptContent: AgentScriptContent
   ): Promise<CompileAgentScriptResponse> {
-=======
-   * @returns Promise<CompileAgentScriptResponse> The raw API response
-   * @beta
-   */
-  public static async compileAgentScript(connection: Connection, agentScriptContent: AgentScriptContent): Promise<CompileAgentScriptResponse> {
->>>>>>> 72e5b7cd
     // Ensure we use the correct connection for this API call
     const orgJwtConnection = await useNamedUserJwt(connection);
 
     const url = 'https://api.salesforce.com/einstein/ai-agent/v1.1/authoring/compile';
-<<<<<<< HEAD
-    const maybeMock = new MaybeMock(orgJwtConnection);
-=======
->>>>>>> 72e5b7cd
 
     getLogger().debug(`Compiling .agent : ${agentScriptContent}`);
     const compileData = {
@@ -406,9 +387,6 @@
       'x-client-name': 'afdx',
       'content-type': 'application/json',
     };
-<<<<<<< HEAD
-    return maybeMock.request<CompileAgentScriptResponse>('POST', url, compileData, headers);
-=======
 
     try {
       return await orgJwtConnection.request<CompileAgentScriptResponse>(
@@ -423,7 +401,6 @@
     } catch (error) {
       throw SfError.wrap(error);
     }
->>>>>>> 72e5b7cd
   }
 
   /**
